--- conflicted
+++ resolved
@@ -365,57 +365,11 @@
                 flow=self,
             )
 
-<<<<<<< HEAD
-        promote_to_conformed_task = AzureDataLakeCopy(timeout=self.timeout)
-        promote_to_conformed_task.bind(
-            from_path=self.adls_path,
-            to_path=self.adls_path_conformed,
-            sp_credentials_secret=self.adls_sp_credentials_secret,
-            vault_name=self.vault_name,
-            flow=self,
-        )
-        promote_to_operations_task = AzureDataLakeCopy(timeout=self.timeout)
-        promote_to_operations_task.bind(
-            from_path=self.adls_path_conformed,
-            to_path=self.adls_path_operations,
-            sp_credentials_secret=self.adls_sp_credentials_secret,
-            vault_name=self.vault_name,
-            flow=self,
-        )
-        create_table_task = AzureSQLCreateTable(timeout=self.timeout)
-        create_table_task.bind(
-            schema=self.schema,
-            table=self.table,
-            dtypes=dtypes,
-            if_exists=self._map_if_exists(self.if_exists),
-            credentials_secret=self.sqldb_credentials_secret,
-            vault_name=self.vault_name,
-            flow=self,
-        )
-        bulk_insert_task = BCPTask(timeout=self.timeout)
-        bulk_insert_task.bind(
-            path=self.local_file_path,
-            schema=self.schema,
-            table=self.table,
-            error_log_file_path=self.name.replace(" ", "_") + ".log",
-            on_error=self.on_bcp_error,
-            credentials_secret=self.sqldb_credentials_secret,
-            vault_name=self.vault_name,
-            flow=self,
-        )
-
-        # data validation function (optional)
-        if self.validate_df_dict:
-            validate_df.bind(df=df, tests=self.validate_df_dict, flow=self)
-            validate_df.set_upstream(lake_to_df_task, flow=self)
-
-        df_reorder.set_upstream(lake_to_df_task, flow=self)
-        df_to_csv.set_upstream(df_reorder, flow=self)
-        promote_to_conformed_task.set_upstream(df_to_csv, flow=self)
-        create_table_task.set_upstream(df_to_csv, flow=self)
-        promote_to_operations_task.set_upstream(promote_to_conformed_task, flow=self)
-        bulk_insert_task.set_upstream(create_table_task, flow=self)
-=======
+            # data validation function (optional)
+            if self.validate_df_dict:
+                validate_df.bind(df=df, tests=self.validate_df_dict, flow=self)
+                validate_df.set_upstream(lake_to_df_task, flow=self)
+
             df_reorder.set_upstream(lake_to_df_task, flow=self)
             df_to_csv.set_upstream(df_reorder, flow=self)
             promote_to_conformed_task.set_upstream(df_to_csv, flow=self)
@@ -423,5 +377,4 @@
             promote_to_operations_task.set_upstream(
                 promote_to_conformed_task, flow=self
             )
-            bulk_insert_task.set_upstream(create_table_task, flow=self)
->>>>>>> b7907f62
+            bulk_insert_task.set_upstream(create_table_task, flow=self)
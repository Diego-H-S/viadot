from .adls_gen1_to_azure_sql import ADLSGen1ToAzureSQL
from .adls_gen1_to_azure_sql_new import ADLSGen1ToAzureSQLNew
from .adls_gen1_to_gen2 import ADLSGen1ToGen2
from .adls_to_azure_sql import ADLSToAzureSQL
from .azure_sql_transform import AzureSQLTransform
from .flow_of_flows import Pipeline
from .supermetrics_to_adls import SupermetricsToADLS
from .supermetrics_to_azure_sql import SupermetricsToAzureSQL
from .adls_container_to_container import ADLSContainerToContainer
from .sharepoint_to_adls import SharepointToADLS
from .cloud_for_customers_report_to_adls import CloudForCustomersReportToADLS
<<<<<<< HEAD
from .aselite_to_adls import ASELitetoADLS
=======

try:
    from .sap_to_duckdb import SAPToDuckDB
except ImportError:
    pass

from .duckdb_transform import DuckDBTransform
>>>>>>> 823cccd0
<|MERGE_RESOLUTION|>--- conflicted
+++ resolved
@@ -9,14 +9,11 @@
 from .adls_container_to_container import ADLSContainerToContainer
 from .sharepoint_to_adls import SharepointToADLS
 from .cloud_for_customers_report_to_adls import CloudForCustomersReportToADLS
-<<<<<<< HEAD
 from .aselite_to_adls import ASELitetoADLS
-=======
 
 try:
     from .sap_to_duckdb import SAPToDuckDB
 except ImportError:
     pass
 
-from .duckdb_transform import DuckDBTransform
->>>>>>> 823cccd0
+from .duckdb_transform import DuckDBTransform
--- conflicted
+++ resolved
@@ -25,8 +25,5 @@
 
 # APIS
 from .uk_carbon_intensity import UKCarbonIntensity
-<<<<<<< HEAD
 from .eurostat import Eurostat
-=======
-from .hubspot import Hubspot
->>>>>>> 504fce73
+from .hubspot import Hubspot
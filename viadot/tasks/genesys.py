--- conflicted
+++ resolved
@@ -13,12 +13,8 @@
 
 from viadot.exceptions import APIError
 from viadot.sources import Genesys
-<<<<<<< HEAD
 from viadot.utils import get_nested_value
-=======
->>>>>>> d4589a56
 from viadot.task_utils import *
-from viadot.utils import check_value
 
 logger = logging.get_logger()
 

import time
from typing import Any, Dict, List

import pandas as pd
import numpy as np
import prefect
from prefect import Task
from prefect.utilities import logging
from prefect.utilities.tasks import defaults_from_attrs

from viadot.config import local_config
<<<<<<< HEAD
from ..exceptions import APIError, CredentialError
=======
from ..exceptions import CredentialError, APIError
>>>>>>> 1e6aa805
from ..sources import Genesys

logger = logging.get_logger()


class GenesysToCSV(Task):
    def __init__(
        self,
        report_name: str = "genesys_to_csv",
        media_type_list: List[str] = None,
        queueIds_list: List[str] = None,
        data_to_post_str: str = None,
        credentials: Dict[str, Any] = None,
        start_date: str = None,
        end_date: str = None,
        days_interval: int = 1,
        environment: str = None,
        schedule_id: str = None,
        report_url: str = None,
        report_columns: List[str] = None,
        *args: List[Any],
        **kwargs: Dict[str, Any],
    ):
        """_summary_

        Args:
            report_name (str, optional): The name of this task. Defaults to a general name 'genesys_to_csv'.
            media_type_list (List[str], optional): List of specific media types. Defaults to None.
            queueIds_list (List[str], optional): List of specific queues ids. Defaults to None.
            data_to_post_str (str, optional): String template to generate json body. Defaults to None.
            credentials (Dict[str, Any], optional): Credentials to connect with Genesys API containing CLIENT_ID. Defaults to None.
            start_date (str, optional): Start date of the report. Defaults to None.
            end_date (str, optional): End date of the report. Defaults to None.
            days_interval (int, optional): How many days report should include. Defaults to 1.
            environment (str, optional): Adress of host server. Defaults to None than will be used enviroment
            from credentials.
            schedule_id (str, optional): The ID of report. Defaults to None.
            report_url (str, optional): The url of report generated in json response. Defaults to None.
            report_columns (List[str], optional): List of exisiting column in report. Defaults to None.

        Raises:
            CredentialError: If credentials are not provided in local_config or directly as a parameter.
        """

        try:
            DEFAULT_CREDENTIALS = local_config["GENESYS"]
        except KeyError:
            DEFAULT_CREDENTIALS = None
        self.credentials = credentials or DEFAULT_CREDENTIALS
        if self.credentials is None:
            raise CredentialError("Credentials not found.")

        self.logger = prefect.context.get("logger")
        self.schedule_id = schedule_id
        self.report_name = report_name
        self.environment = environment
        self.report_url = report_url
        self.report_columns = report_columns
        self.media_type_list = media_type_list
        self.queueIds_list = queueIds_list
        self.data_to_post_str = data_to_post_str
        self.start_date = start_date
        self.end_date = end_date
        self.days_interval = days_interval

        # Get schedule id to retrive report url
        if self.schedule_id is None:
            SCHEDULE_ID = self.credentials.get("SCHEDULE_ID", None)
            if SCHEDULE_ID is not None:
                self.schedule_id = SCHEDULE_ID

        if self.environment is None:
            self.environment = self.credentials.get("ENVIRONMENT", None)

        super().__init__(
            name=self.report_name,
            *args,
            **kwargs,
        )

    def __call__(self, *args, **kwargs):
        """Download Genesys data to DF"""
        return super().__call__(*args, **kwargs)

    @defaults_from_attrs(
        "report_name",
        "environment",
        "schedule_id",
        "report_url",
        "media_type_list",
        "queueIds_list",
        "data_to_post_str",
        "start_date",
        "end_date",
        "report_columns",
        "days_interval",
    )
    def run(
        self,
        report_name: str = None,
        environment: str = None,
        schedule_id: str = None,
        report_url: str = None,
        media_type_list: List[str] = None,
        queueIds_list: List[str] = None,
        data_to_post_str: str = None,
        start_date: str = None,
        end_date: str = None,
        report_columns: List[str] = None,
        days_interval: int = None,
    ) -> List[str]:
        """
        Task for downloading data from the Genesys API to DF.

        Args:
            report_name (str, optional): The name of this task. Defaults to a general name 'genesys_to_csv'.
            media_type_list (List[str], optional): List of specific media types. Defaults to None.
            queueIds_list (List[str], optional): List of specific queues ids. Defaults to None.
            data_to_post_str (str, optional): String template to generate json body. Defaults to None.
            credentials (Dict[str, Any], optional): Credentials to connect with Genesys API containing CLIENT_ID. Defaults to None.
            start_date (str, optional): Start date of the report. Defaults to None.
            end_date (str, optional): End date of the report. Defaults to None.
            days_interval (int, optional): How many days report should include. Defaults to 1.
            environment (str, optional): Adress of host server. Defaults to None than will be used enviroment
            from credentials.
            schedule_id (str, optional): The ID of report. Defaults to None.
            report_url (str, optional): The url of report generated in json response. Defaults to None.
            report_columns (List[str], optional): List of exisiting column in report. Defaults to None.

        Returns:
            List[str]: List of file names.
        """
        genesys = Genesys(
            report_name=report_name,
            media_type_list=media_type_list,
            queueIds_list=queueIds_list,
            data_to_post_str=data_to_post_str,
            credentials=self.credentials,
            start_date=start_date,
            end_date=end_date,
            days_interval=days_interval,
            environment=environment,
            schedule_id=schedule_id,
            report_url=report_url,
            report_columns=report_columns,
        )

        genesys.genesys_generate_body()
        genesys.genesys_generate_exports()
        logger.info(f"Waiting for caching data in Genesys database.")

        # in order to wait for API POST request add it
        timeout_start = time.time()
<<<<<<< HEAD
        timeout = timeout_start + 50

        while time.time() < timeout:
            try:
                genesys.get_reporting_exports_data()
                list_reports = genesys.report_data
                if len(list_reports) >= len(media_type_list) * len(queueIds_list):
                    logger.info("Succestlly reports were generated")
                    break
                else:
                    genesys.report_data = []
                    time.sleep(5)
            except TypeError:
                pass

        if len(genesys.report_data) == 0:
            raise APIError("No exporting reports were generated")
=======
        # 30 seconds timeout is minimal but for safety added 60.
        timeout = timeout_start + 60
        # while loop with timeout
        while time.time() < timeout:

            try:
                genesys.get_reporting_exports_data()
                urls = [col for col in np.array(genesys.report_data).T][1]
                if None in urls:
                    logger.warning("Found None object in list of urls.")
                else:
                    break
            except TypeError:
                pass

            # There is a need to clear a list before repeating try statement.
            genesys.report_data.clear()

        if len(genesys.report_data) == 0:
            raise APIError("No exporting reports were generated.")
        elif not None in [col for col in np.array(genesys.report_data).T][1]:
            logger.info("Downloaded the data from the Genesys into the CSV.")
        else:
            logger.info("Succesfully loaded all exports.")

        genesys.get_reporting_exports_data()
>>>>>>> 1e6aa805

        file_names = genesys.download_all_reporting_exports()
        logger.info("Downloaded the data from the Genesys into the CSV.")
        # in order to wait for API GET request call it
        logger.info("Waiting for caching data in Genesys database.")
        time.sleep(20)
        genesys.delete_all_reporting_exports()
        logger.info(f"All existing reports were delted.")

        return file_names


class GenesysToDF(Task):
    def __init__(
        self,
        report_name: str = None,
        credentials: Dict[str, Any] = None,
        environment: str = None,
        schedule_id: str = None,
        report_url: str = None,
        report_columns: List[str] = None,
        *args: List[Any],
        **kwargs: Dict[str, Any],
    ):

        try:
            DEFAULT_CREDENTIALS = local_config["GENESYS"]
        except KeyError:
            DEFAULT_CREDENTIALS = None
        self.credentials = credentials or DEFAULT_CREDENTIALS
        if self.credentials is None:
            raise CredentialError("Credentials not found.")

        self.logger = prefect.context.get("logger")
        self.schedule_id = schedule_id
        self.report_name = report_name
        self.environment = environment
        self.report_url = report_url
        self.report_columns = report_columns

        # Get schedule id to retrive report url
        if self.schedule_id is None:
            SCHEDULE_ID = self.credentials.get("SCHEDULE_ID", None)
            if SCHEDULE_ID is not None:
                self.schedule_id = SCHEDULE_ID

        if self.environment is None:
            self.environment = self.credentials.get("ENVIRONMENT", None)

        super().__init__(
            name="genesys_to_df",
            *args,
            **kwargs,
        )

    def __call__(self, *args, **kwargs):
        """Download Genesys data to DF"""
        return super().__call__(*args, **kwargs)

    @defaults_from_attrs(
        "report_name", "environment", "schedule_id", "report_url", "report_columns"
    )
    def run(
        self,
        report_name: str = None,
        environment: str = None,
        schedule_id: str = None,
        report_url: str = None,
        report_columns: List[str] = None,
    ) -> pd.DataFrame:
        """
        Task for downloading data from the Genesys API to DF.

        Args:
            report_name (str, optional): Name of the report. Defaults to None.
            environment (str, optional): Adress of host server. Defaults to None than will be used enviroment
            from credentials.
            schedule_id (str, optional): The ID of report. Defaults to None.
            report_url (str, optional): The url of report generated in json response. Defaults to None.
            report_columns (List[str], optional): List of exisiting column in report. Defaults to None.

        Returns:
            pd.DataFrame: The API GET as a pandas DataFrames from Genesys.
        """
        genesys = Genesys(
            report_name=report_name,
            credentials=self.credentials,
            environment=environment,
            schedule_id=schedule_id,
            report_url=report_url,
            report_columns=report_columns,
        )

        df = genesys.to_df()

        logger.info(f"Downloaded the data from the Genesys into the Data Frame.")
        return df<|MERGE_RESOLUTION|>--- conflicted
+++ resolved
@@ -9,11 +9,7 @@
 from prefect.utilities.tasks import defaults_from_attrs
 
 from viadot.config import local_config
-<<<<<<< HEAD
-from ..exceptions import APIError, CredentialError
-=======
 from ..exceptions import CredentialError, APIError
->>>>>>> 1e6aa805
 from ..sources import Genesys
 
 logger = logging.get_logger()
@@ -167,25 +163,6 @@
 
         # in order to wait for API POST request add it
         timeout_start = time.time()
-<<<<<<< HEAD
-        timeout = timeout_start + 50
-
-        while time.time() < timeout:
-            try:
-                genesys.get_reporting_exports_data()
-                list_reports = genesys.report_data
-                if len(list_reports) >= len(media_type_list) * len(queueIds_list):
-                    logger.info("Succestlly reports were generated")
-                    break
-                else:
-                    genesys.report_data = []
-                    time.sleep(5)
-            except TypeError:
-                pass
-
-        if len(genesys.report_data) == 0:
-            raise APIError("No exporting reports were generated")
-=======
         # 30 seconds timeout is minimal but for safety added 60.
         timeout = timeout_start + 60
         # while loop with timeout
@@ -212,7 +189,6 @@
             logger.info("Succesfully loaded all exports.")
 
         genesys.get_reporting_exports_data()
->>>>>>> 1e6aa805
 
         file_names = genesys.download_all_reporting_exports()
         logger.info("Downloaded the data from the Genesys into the CSV.")

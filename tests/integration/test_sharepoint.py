import pytest
import os
<<<<<<< HEAD
=======
import pathlib
import json
>>>>>>> 082c177b
import pandas as pd
import configparser
from viadot.exceptions import CredentialError

from viadot.sources import Sharepoint
from viadot.config import local_config
from viadot.task_utils import df_get_data_types_task
from viadot.tasks.sharepoint import SharepointToDF
<<<<<<< HEAD


def get_url():
    credentials = local_config.get("SHAREPOINT")
    return credentials["url"]
=======
from prefect.tasks.secrets import PrefectSecret


def get_url():
    with open(".config/credentials.json", "r") as f:
        config = json.load(f)
    return config["SHAREPOINT"]["url"]
>>>>>>> 082c177b


@pytest.fixture(scope="session")
def sharepoint():
    s = Sharepoint()
    yield s


@pytest.fixture(scope="session")
def FILE_NAME(sharepoint):
    path = "Questionnaires.xlsx"
    sharepoint.download_file(download_to_path=path, download_from_path=get_url())
    yield path
    os.remove(path)


def test_credentials():
    credentials = {"site": "tenant.sharepoint.com", "username": "User"}
    s = Sharepoint(credentials=credentials)
    with pytest.raises(CredentialError, match="Missing credentials."):
        s.get_connection()


def test_connection(sharepoint):
    credentials = local_config.get("SHAREPOINT")
    site = f'https://{credentials["site"]}'
    conn = sharepoint.get_connection()
    response = conn.get(site)
    assert response.status_code == 200


def test_sharepoint_to_df_task():
    task = SharepointToDF()
<<<<<<< HEAD
    res = task.run(
        credentials_secret="sharepoint-aia-account",
=======
    credentials_secret = PrefectSecret("SHAREPOINT_KV").run()
    res = task.run(
        credentials_secret=credentials_secret,
>>>>>>> 082c177b
        sheet_number=0,
        path_to_file="Questionnaires.xlsx",
        url_to_file=get_url(),
    )
    assert isinstance(res, pd.DataFrame)
    os.remove("Questionnaires.xlsx")


def test_file_download(FILE_NAME):
    files = []
    for file in os.listdir():
        if os.path.isfile(os.path.join(file)):
            files.append(file)
    assert FILE_NAME in files


def test_autopopulating_download_from(FILE_NAME):
    assert os.path.basename(get_url()) == FILE_NAME


def test_file_extension(sharepoint):
    file_ext = (".xlsm", ".xlsx")
    assert get_url().endswith(file_ext)


def test_file_to_df(FILE_NAME):
    df = pd.read_excel(FILE_NAME, sheet_name=0)
    df_test = pd.DataFrame(data={"col1": [1, 2]})
    assert type(df) == type(df_test)


def test_get_data_types(FILE_NAME):
    df = pd.read_excel(FILE_NAME, sheet_name=0)
    dtypes_map = df_get_data_types_task.run(df)
    dtypes = [v for k, v in dtypes_map.items()]
    assert "String" in dtypes<|MERGE_RESOLUTION|>--- conflicted
+++ resolved
@@ -1,10 +1,7 @@
 import pytest
 import os
-<<<<<<< HEAD
-=======
 import pathlib
 import json
->>>>>>> 082c177b
 import pandas as pd
 import configparser
 from viadot.exceptions import CredentialError
@@ -13,13 +10,7 @@
 from viadot.config import local_config
 from viadot.task_utils import df_get_data_types_task
 from viadot.tasks.sharepoint import SharepointToDF
-<<<<<<< HEAD
 
-
-def get_url():
-    credentials = local_config.get("SHAREPOINT")
-    return credentials["url"]
-=======
 from prefect.tasks.secrets import PrefectSecret
 
 
@@ -27,7 +18,6 @@
     with open(".config/credentials.json", "r") as f:
         config = json.load(f)
     return config["SHAREPOINT"]["url"]
->>>>>>> 082c177b
 
 
 @pytest.fixture(scope="session")
@@ -61,14 +51,9 @@
 
 def test_sharepoint_to_df_task():
     task = SharepointToDF()
-<<<<<<< HEAD
-    res = task.run(
-        credentials_secret="sharepoint-aia-account",
-=======
     credentials_secret = PrefectSecret("SHAREPOINT_KV").run()
     res = task.run(
         credentials_secret=credentials_secret,
->>>>>>> 082c177b
         sheet_number=0,
         path_to_file="Questionnaires.xlsx",
         url_to_file=get_url(),

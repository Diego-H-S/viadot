--- conflicted
+++ resolved
@@ -8,13 +8,11 @@
 ### Added
 - Added option for sap_rfc connector to get credentials from Azure KeyVault or directly passing dictionary inside flow.
 
-<<<<<<< HEAD
-### Fixed 
-=======
+
 ### Fixed
 - Fixed the `if_exists` parameter definition in the `CreateTableFromBlob` task.
 - Changed `requirements.txt` to level up version of `dbt-sqlserver` in order to fix bug with `MAXRECURSION` error in dbt_run
->>>>>>> c935cf60
+
 
 ### Changed
 

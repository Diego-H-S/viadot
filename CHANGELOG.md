# Changelog
All notable changes to this project will be documented in this file.

The format is based on [Keep a Changelog](https://keepachangelog.com/en/1.0.0/),
and this project adheres to [Semantic Versioning](https://semver.org/spec/v2.0.0.html).

## [Unreleased]
### Added
- Added new view type `agent_interaction_view_type` in `Genesys`source.
- Added `TM1` source class.
- Added `TM1ToDF` task class.
- Added `set_prefect_kv` parameter to `BigQueryToADLS` with `False` as a default. If there is a need to create new pair in KV Store the parameter can be changed to `True`.
- Added libraries `nltk` and `sklearn` to `requirements`.

### Fixed

<<<<<<< HEAD
### Added
- Added new view type `agent_interaction_view_type` in `Genesys`source.
- Added new logic for endpoint `users` in `Genesys`task.
=======
### Changed
- Splitted test for Eurostat on source tests and task tests.
- Modified `CustomerGauge` source class with simplified logic to return json structure.
- Expanded `CustomerGaugeToDF` task class with separate cleaning functions and handling nested json structure flattening with two new methods `_field_reference_unpacker` and `_nested_dict_transformer`.
- Changed `CustomerGaugeToADLS` to containing new arguments.
>>>>>>> 8025068d


## [0.4.21] - 2023-10-26
### Added
- Added `validate_df` task to task_utils.
- Added `SharepointList` source class.
- Added `SharepointListToDF` task class.
- Added `SharepointListToADLS` flow class.
- Added tests for `SharepointList`.
- Added `get_nested_dict` to utils.py.

### Fixed

### Changed
- Changed `GenesysToCSV` logic for end_point == "conversations". Added new fields to extraction.

## [0.4.20] - 2023-10-12
### Added
- Added `Office365-REST-Python-Client` library to `requirements`.
- Added `GetSalesQuotationData` view in `BusinessCore` source.
- Added new ViewType `queue_interaction_detail_view` to Genesys.
- Added new column `_viadot_source` to BigQuery extraction.

### Changed
- Changed the flow name from `TransformAndCatalog` to `TransformAndCatalogToLuma`. 
- Modified `add_viadot_metadata_columns` to be able to apply a parameter source_name to the decorator for `to_df` function or function where the DataFrame is generated.
- Changed `SharepointToDF` task in order to implement `add_viadot_metadata_columns` with value `source_name="Sharepoint"` after changes.
- Changed `Mindful` credentials passed by the `auth` parameter, instead of the `header`.


## [0.4.19] - 2023-08-31
### Added
- Added `add_viadot_metadata_columns` function that will be used as a decorator for `to_df` class methods.
- Added `TransformAndCatalog` flow.
- Added `CloneRepo` task.
- Added `LumaIngest` task.

### Fixed
- Updated Dockerfile - Changed Linux (RPM/DEB/APK) installer packages.


## [0.4.18] - 2023-07-27
### Added
- Added `SQLServerToParquet` flow.
- Added `SAPBW` source class.
- Added `SAPBWToDF` task class.
- Added `SAPBWToADLS` flow class.
- Added a new `end_point` parameter in `genesys_api_connection` to make it more generic.
- Added `VidClubToADLS` flow class.

### Fixed
- Fixed a bug in `subject` (extra separator) and in `receivers` (long strings) parameters in `Outlook` connector. 
- Fixed issue with credentials handling in `VidClub` source class.
- Fixed issue with missing arguments in `VidClubToDF` task class.

### Changed
- Genesys API call method and the name changed from `genesys_generate_exports` to `genesys_api_connection`. 
- Added `GET` connection inside the method `genesys_api_connection`.
- Added new parameters in the `GenesysToCSV` task to be able to extract `web message` files.
- Changed looping structure for API calls in `VidClub` source class to use time intervals.
- Changed `VidClubToDF` task class to use total_load function from source.

### Removed
- Removed methods never used in production: `get_analitics_url_report`, `get_all_schedules_job`, `schedule_report`,
`to_df`, `delete_scheduled_report_job` and `generate_reporting_export`.


## [0.4.17] - 2023-06-15
### Fixed
- Fixed issue with `tzlocal` for O365 package


## [0.4.16] - 2023-06-15
### Added
- Added `VidClub` source class
- Added `VidClubToDF` task class
- Added `GetPendingSalesOrderData`, `GetSalesInvoiceData`, `GetSalesReturnDetailData` 
 `GetSalesOrderData` endpoints in `BusinessCore()` source.
- Added `url` parameter to `CustomerGauge` source, and `endpoint_url` parameter to `CustomerGaugeToDF` task 
and `CustomerGaugeToADLS` flow. This parameter enables to pass the endpoint URL by user.
- Added new parameter `outbox_list` at all leves in `Outlook` connector to tag mailbox folders.

### Fixed
- Fixed `to_parquet()` from `base.py` when there is no directory specified in path 

### Changed
- Changed loop when retrieving email in `Outlook` source file, to cover all possible folders and subfolders.


## [0.4.15] - 2023-05-11
### Added
- Added `BusinessCore` source class
- Added `BusinessCoreToParquet` task class
- Added `Eurostat` source, task and flow classes
- Added `verify` parameter to `handle_api_response()`.
- Added `to_parquet()` in `base.py`
- Added new source class `SAPRFCV2` in `sap_rfc.py` with new approximation.
- Added new parameter `rfc_replacement` to `sap_rfc_to_adls.py` to replace
an extra separator character within a string column to avoid conflicts.
- Added `rfc_unique_id` in `SAPRFCV2` to merge chunks on this column.
- Added `close_connection()` to `SAPRFC` and `SAPRFCV2`

### Fixed
- Removed `try-except` sentence and added a new logic to remove extra separators in `sap_rfc.py` 
source file, to vaoid a mismatch in columns lenght between iterative connections to SAP tables.
- When `SAP` tables are updated during `sap_rfc.py` scrip running, if there are chunks, the
columns in the next chunk are unrelated rows.
- Fixed `sap_rfc.py` source file to not breakdown by both, 
and extra separator in a row and adding new rows in SAP table between iterations.


## [0.4.14] - 2023-04-13
### Added
- Added `anonymize_df` task function to `task_utils.py` to anonymize data in the dataframe in selected columns.
- Added `Hubspot` source class
- Added `HubspotToDF` task class
- Added `HubspotToADLS` flow class
- Added `CustomerGauge` source class
- Added `CustomerGaugeToDF` task class
- Added `CustomerGaugeToADLS` flow class

## [0.4.13] - 2023-03-15
### Added
- Added `validate_date_filter` parameter to `Epicor` source, `EpicorOrdersToDF` task and `EpicorOrdersToDuckDB` flow.
This parameter enables user to decide whether or not filter should be validated.
- Added `Mediatool` source class
- Added `MediatoolToDF` task class
- Added `MediatoolToADLS` flow class
- Added option to disable `check_dtypes_sort` in `ADLSToAzureSQL` flow.
- Added `query` parameter to `BigQueryToADLS` flow and `BigqueryToDF` task to be able to enter custom SQL query.
- Added new end point `conversations/details/query` connection to `Genesys` task.
- Added new task `filter_userid` in `GenesysToADLS` flow to filter out by user Ids list, previously passed by the user.

### Changed
- Changed parameter name in `BigQueryToADLS` flow - from `credentials_secret` to `credentials_key`


## [0.4.12] - 2023-01-31
### Added
- Added `view_type_time_sleep` to the Genesys `queue_performance_detail_view`.
- Added `FileNotFoundError` to catch up failures in `MindfulToCSV` and when creating SQL tables.
- Added `check_dtypes_sort` task into `ADLSToAzureSQL` to check if dtypes is properly sorted.
- Added `timeout` parameter to all `Task`s where it can be added.
- Added `timeout` parameter to all `Flow`s where it can be added.
- Added `adls_bulk_upload` task function to `task_utils.py`
- Added `get_survey_list` into `Mindful` Source file.

### Changed
- Updated `genesys_to_adls.py` flow with the `adls_bulk_upload` task
- Updated `mindful_to_adls.py` flow with the `adls_bulk_upload` task
- Changed `MindfulToCSV` task to download surveys info.


## [0.4.11] - 2022-12-15
### Added
- Added into `Genesys` the new view type `AGENT`. 

### Changed
- Changed data extraction logic for `Outlook` data.

## [0.4.10] - 2022-11-16
### Added
- Added `credentials_loader` function in utils
- Added new columns to `Epicor` source - `RequiredDate` and `CopperWeight`
- Added timeout to `DuckDBQuery` and `SAPRFCToDF`
- Added support for SQL queries with comments to `DuckDB` source
- Added "WITH" to query keywords in `DuckDB` source
- Added `avro-python3` library to `requirements`

### Changed
- Changed `duckdb` version to `0.5.1`
- Added new column into Data Frames created with `Mindful`.
- Added region parameter as an entry argument in `MindfulToADLS`.

### Fixed
- Fixed incorrect `if_exists="delete"` handling in `DuckDB.create_table_from_parquet()`
- Fixed `test_duckdb_to_sql_server.py` tests - revert to a previous version
- Removed `test__check_if_schema_exists()` test


## [0.4.9] - 2022-09-27
### Added
- Added new column named `_viadot_downloaded_at_utc` in genesys files with the datetime when it is created.
- Added sftp source class `SftpConnector`
- Added sftp tasks `SftpToDF` and `SftpList` 
- Added sftp flows `SftpToAzureSQL` and `SftpToADLS`
- Added new source file `mindful` to connect with mindful API.
- Added new task file `mindful` to be called by the Mindful Flow.
- Added new flow file `mindful_to_adls` to upload data from Mindful API tp ADLS.
- Added `recursive` parameter to `AzureDataLakeList` task


## [0.4.8] - 2022-09-06
### Added
- Added `protobuf` library to requirements


## [0.4.7] - 2022-09-06
### Added
- Added new flow - `SQLServerTransform` and new task `SQLServerQuery` to run queries on SQLServer
- Added `duckdb_query` parameter to `DuckDBToSQLServer` flow to enable option to create table
using outputs of SQL queries 
- Added handling empty DF in `set_new_kv()` task
- Added `update_kv` and `filter_column` params to `SAPRFCToADLS` and `SAPToDuckDB` flows and added `set_new_kv()` task
in `task_utils`
- Added Genesys API source `Genesys`
- Added tasks `GenesysToCSV` and `GenesysToDF`
- Added flows `GenesysToADLS` and `GenesysReportToADLS`
- Added `query` parameter to  `PrefectLogs` flow

### Changed
- Updated requirements.txt
- Changed 'handle_api_response()' method by adding more requests method also added contex menager


## [0.4.6] - 2022-07-21
### Added
- Added `rfc_character_limit` parameter in `SAPRFCToDF` task, `SAPRFC` source, `SAPRFCToADLS` and `SAPToDuckDB` flows
- Added `on_bcp_error` and `bcp_error_log_path` parameters in `BCPTask`
- Added ability to process queries which result exceed SAP's character per low limit in `SAPRFC` source
- Added new flow `PrefectLogs` for extracting all logs from Prefect with details
- Added `PrefectLogs` flow

### Changed
- Changed `CheckColumnOrder` task and `ADLSToAzureSQL` flow to handle appending to non existing table
- Changed tasks order in `EpicorOrdersToDuckDB`, `SAPToDuckDB` and `SQLServerToDuckDB` - casting 
DF to string before adding metadata
- Changed `add_ingestion_metadata_task()` to not to add metadata column when input DataFrame is empty
- Changed `check_if_empty_file()` logic according to changes in `add_ingestion_metadata_task()`
- Changed accepted values of `if_empty` parameter in `DuckDBCreateTableFromParquet`
- Updated `.gitignore` to ignore files with `*.bak` extension and to ignore `credentials.json` in any directory
- Changed logger messages in `AzureDataLakeRemove` task

### Fixed
- Fixed handling empty response in `SAPRFC` source
- Fixed issue in `BCPTask` when log file couln't be opened.
- Fixed log being printed too early in `Salesforce` source, which would sometimes cause a `KeyError`
- `raise_on_error` now behaves correctly in `upsert()` when receiving incorrect return codes from Salesforce

### Removed
- Removed option to run multiple queries in `SAPRFCToADLS`


## [0.4.5] - 2022-06-23
### Added
- Added `error_log_file_path` parameter in `BCPTask` that enables setting name of errors logs file 
- Added `on_error` parameter in `BCPTask` that tells what to do if bcp error occurs. 
- Added error log file and `on_bcp_error` parameter in `ADLSToAzureSQL`
- Added handling POST requests in `handle_api_response()` add added it to `Epicor` source.
- Added `SalesforceToDF` task
- Added `SalesforceToADLS` flow
- Added `overwrite_adls` option to `BigQueryToADLS` and `SharepointToADLS`
- Added `cast_df_to_str` task in `utils.py` and added this to `EpicorToDuckDB`, `SAPToDuckDB`, `SQLServerToDuckDB`
- Added `if_empty` parameter in `DuckDBCreateTableFromParquet` task and in `EpicorToDuckDB`, `SAPToDuckDB`,
`SQLServerToDuckDB` flows to check if output Parquet is empty and handle it properly.
- Added `check_if_empty_file()` and `handle_if_empty_file()` in `utils.py`


## [0.4.4] - 2022-06-09
### Added
- Added new connector - Outlook. Created `Outlook` source, `OutlookToDF` task and `OutlookToADLS` flow.
- Added new connector - Epicor. Created `Epicor` source, `EpicorToDF` task and `EpicorToDuckDB` flow.
- Enabled Databricks Connect in the image. To enable, [follow this guide](./README.md#executing-spark-jobs)
- Added `MySQL` source and `MySqlToADLS` flow
- Added `SQLServerToDF` task
- Added `SQLServerToDuckDB` flow which downloads data from SQLServer table, loads it to parquet file and then uplads it do DuckDB
- Added complete proxy set up in `SAPRFC` example (`viadot/examples/sap_rfc`)

### Changed
- Changed default name for the Prefect secret holding the name of the Azure KV secret storing Sendgrid credentials


## [0.4.3] - 2022-04-28
### Added
- Added `func` parameter to `SAPRFC` 
- Added `SAPRFCToADLS` flow which downloads data from SAP Database to to a pandas DataFrame, exports df to csv and uploads it to Azure Data Lake.
- Added `adls_file_name` in  `SupermetricsToADLS` and `SharepointToADLS` flows
- Added `BigQueryToADLS` flow class which anables extract data from BigQuery.
- Added `Salesforce` source
- Added `SalesforceUpsert` task
- Added `SalesforceBulkUpsert` task
- Added C4C secret handling to `CloudForCustomersReportToADLS` flow (`c4c_credentials_secret` parameter)

### Fixed
- Fixed `get_flow_last_run_date()` incorrectly parsing the date
- Fixed C4C secret handling (tasks now correctly read the secret as the credentials, rather than assuming the secret is a container for credentials for all environments and trying to access specific key inside it). In other words, tasks now assume the secret holds credentials, rather than a dict of the form `{env: credentials, env2: credentials2}`
- Fixed `utils.gen_bulk_insert_query_from_df()` failing with > 1000 rows due to INSERT clause limit by chunking the data into multiple INSERTs
- Fixed `get_flow_last_run_date()` incorrectly parsing the date
- Fixed `MultipleFlows` when one flow is passed and when last flow fails.


## [0.4.2] - 2022-04-08
### Added
- Added `AzureDataLakeRemove` task

### Changed
- Changed name of task file from `prefect` to `prefect_date_range`

### Fixed
- Fixed out of range issue in `prefect_date_range`


## [0.4.1] - 2022-04-07
### Changed
- bumped version


## [0.4.0] - 2022-04-07
### Added
- Added `custom_mail_state_handler` task that sends email notification using a custom SMTP server.
- Added new function `df_clean_column` that cleans data frame columns from special characters
- Added `df_clean_column` util task that removes special characters from a pandas DataFrame
- Added `MultipleFlows` flow class which enables running multiple flows in a given order.
- Added `GetFlowNewDateRange` task to change date range based on Prefect flows
- Added `check_col_order` parameter in `ADLSToAzureSQL`
- Added new source `ASElite` 
- Added KeyVault support in `CloudForCustomers` tasks
- Added `SQLServer` source
- Added `DuckDBToDF` task
- Added `DuckDBTransform` flow
- Added `SQLServerCreateTable` task
- Added `credentials` param to `BCPTask`
- Added `get_sql_dtypes_from_df` and `update_dict` util tasks
- Added `DuckDBToSQLServer` flow
- Added `if_exists="append"` option to `DuckDB.create_table_from_parquet()`
- Added `get_flow_last_run_date` util function
- Added `df_to_dataset` task util for writing DataFrames to data lakes using `pyarrow`
- Added retries to Cloud for Customers tasks
- Added `chunksize` parameter to `C4CToDF` task to allow pulling data in chunks
- Added `chunksize` parameter to `BCPTask` task to allow more control over the load process
- Added support for SQL Server's custom `datetimeoffset` type
- Added `AzureSQLToDF` task
- Added `AzureDataLakeRemove` task
- Added `AzureSQLUpsert` task

### Changed
- Changed the base class of `AzureSQL` to `SQLServer`
- `df_to_parquet()` task now creates directories if needed
- Added several more separators to check for automatically in `SAPRFC.to_df()`
- Upgraded `duckdb` version to 0.3.2

### Fixed
- Fixed bug with `CheckColumnOrder` task
- Fixed OpenSSL config for old SQL Servers still using TLS < 1.2
- `BCPTask` now correctly handles custom SQL Server port 
- Fixed `SAPRFC.to_df()` ignoring user-specified separator
- Fixed temporary CSV generated by the `DuckDBToSQLServer` flow not being cleaned up
- Fixed some mappings in `get_sql_dtypes_from_df()` and optimized performance
- Fixed `BCPTask` - the case when the file path contained a space
- Fixed credential evaluation logic (`credentials` is now evaluated before `config_key`)
- Fixed "$top" and "$skip" values being ignored by `C4CToDF` task if provided in the `params` parameter
- Fixed `SQL.to_df()` incorrectly handling queries that begin with whitespace

### Removed
- Removed `autopick_sep` parameter from `SAPRFC` functions. The separator is now always picked automatically if not provided.
- Removed `dtypes_to_json` task to task_utils.py


## [0.3.2] - 2022-02-17
### Fixed
- fixed an issue with schema info within `CheckColumnOrder` class. 


## [0.3.1] - 2022-02-17
### Changed
-`ADLSToAzureSQL` - added `remove_tab`  parameter to remove uncessery tab separators from data. 

### Fixed
- fixed an issue with return df within `CheckColumnOrder` class. 


## [0.3.0] - 2022-02-16
### Added
- new source `SAPRFC` for connecting with SAP using the `pyRFC` library (requires pyrfc as well as the SAP NW RFC library that can be downloaded [here](https://support.sap.com/en/product/connectors/nwrfcsdk.html)
- new source `DuckDB` for connecting with the `DuckDB` database
- new task `SAPRFCToDF` for loading data from SAP to a pandas DataFrame
- new tasks, `DuckDBQuery` and `DuckDBCreateTableFromParquet`, for interacting with DuckDB
- new flow `SAPToDuckDB` for moving data from SAP to DuckDB
- Added `CheckColumnOrder` task
- C4C connection with url and report_url documentation
-`SQLIteInsert` check if DataFrame is empty or object is not a DataFrame
- KeyVault support in `SharepointToDF` task
- KeyVault support in `CloudForCustomers` tasks

### Changed
- pinned Prefect version to 0.15.11
- `df_to_csv` now creates dirs if they don't exist
- `ADLSToAzureSQL` - when data in csv coulmns has unnecessary "\t" then removes them

### Fixed
- fixed an issue with duckdb calls seeing initial db snapshot instead of the updated state (#282)
- C4C connection with url and report_url optimization
- column mapper in C4C source


## [0.2.15] - 2022-01-12
### Added
- new option to `ADLSToAzureSQL` Flow - `if_exists="delete"`
- `SQL` source: `create_table()` already handles `if_exists`; now it handles a new option for `if_exists()`
- `C4CToDF` and `C4CReportToDF` tasks are provided as a class instead of function


### Fixed 
- Appending issue within CloudForCustomers source
- An early return bug in `UKCarbonIntensity` in `to_df` method


## [0.2.14] - 2021-12-01
### Fixed
- authorization issue within `CloudForCustomers` source


## [0.2.13] - 2021-11-30
### Added
- Added support for file path to `CloudForCustomersReportToADLS` flow
- Added `flow_of_flows` list handling
- Added support for JSON files in `AzureDataLakeToDF`

### Fixed
- `Supermetrics` source: `to_df()` now correctly handles `if_empty` in case of empty results

### Changed
- `Sharepoint` and `CloudForCustomers` sources will now provide an informative `CredentialError` which is also raised early. This will make issues with input credenials immediately clear to the user.
- Removed set_key_value from `CloudForCustomersReportToADLS` flow


## [0.2.12] - 2021-11-25
### Added
- Added `Sharepoint` source
- Added `SharepointToDF` task
- Added `SharepointToADLS` flow
- Added `CloudForCustomers` source
- Added `c4c_report_to_df` taks
- Added `def c4c_to_df` task
- Added `CloudForCustomersReportToADLS` flow
- Added `df_to_csv` task to task_utils.py
- Added `df_to_parquet` task to task_utils.py
- Added `dtypes_to_json` task to task_utils.py


## [0.2.11] - 2021-10-30
### Fixed
- `ADLSToAzureSQL` - fixed path to csv issue. 
- `SupermetricsToADLS` - fixed local json path issue. 


## [0.2.10] - 2021-10-29
### Release due to CI/CD error


## [0.2.9] - 2021-10-29
### Release due to CI/CD error


## [0.2.8] - 2021-10-29
### Changed
- CI/CD: `dev` image is now only published on push to the `dev` branch
- Docker: 
  - updated registry links to use the new `ghcr.io` domain
  - `run.sh` now also accepts the `-t` option. When run in standard mode, it will only spin up the `viadot_jupyter_lab` service.
  When ran with `-t dev`, it will also spin up `viadot_testing` and `viadot_docs` containers.

### Fixed
- ADLSToAzureSQL - fixed path parameter issue.


## [0.2.7] - 2021-10-04
### Added
- Added `SQLiteQuery` task
- Added `CloudForCustomers` source
- Added `CloudForCustomersToDF` and `CloudForCustomersToCSV` tasks
- Added `CloudForCustomersToADLS` flow
- Added support for parquet in `CloudForCustomersToDF`
- Added style guidelines to the `README`
- Added local setup and commands to the `README`

### Changed
- Changed CI/CD algorithm
  - the `latest` Docker image is now only updated on release and is the same exact image as the latest release
  - the `dev` image is released only on pushes and PRs to the `dev` branch (so dev branch = dev image)
- Modified `ADLSToAzureSQL` - *read_sep* and *write_sep* parameters added to the flow.

### Fixed
- Fixed `ADLSToAzureSQL` breaking in `"append"` mode if the table didn't exist (#145).
- Fixed `ADLSToAzureSQL` breaking in promotion path for csv files. 


## [0.2.6] - 2021-09-22
### Added
- Added flows library docs to the references page

### Changed
- Moved task library docs page to topbar
- Updated docs for task and flows


## [0.2.5] - 2021-09-20
### Added
- Added `start` and `end_date` parameters to `SupermetricsToADLS` flow
- Added a tutorial on how to pull data from `Supermetrics`


## [0.2.4] - 2021-09-06
### Added
- Added documentation (both docstrings and MKDocs docs) for multiple tasks
- Added `start_date` and `end_date` parameters to the `SupermetricsToAzureSQL` flow
- Added a temporary workaround `df_to_csv_task` task to the `SupermetricsToADLS` flow to handle mixed dtype columns not handled automatically by DataFrame's `to_parquet()` method


## [0.2.3] - 2021-08-19
### Changed
- Modified `RunGreatExpectationsValidation` task to use the built in support for evaluation parameters added in Prefect v0.15.3
- Modified `SupermetricsToADLS` and `ADLSGen1ToAzureSQLNew` flows to align with this [recipe](https://docs.prefect.io/orchestration/flow_config/storage.html#loading-additional-files-with-git-storage) for reading the expectation suite JSON
The suite now has to be loaded before flow initialization in the flow's python file and passed as an argument to the flow's constructor.
- Modified `RunGreatExpectationsValidation`'s `expectations_path` parameter to point to the directory containing the expectation suites instead of the
Great Expectations project directory, which was confusing. The project directory is now only used internally and not exposed to the user
- Changed the logging of docs URL for `RunGreatExpectationsValidation` task to use GE's recipe from [the docs](https://docs.greatexpectations.io/docs/guides/validation/advanced/how_to_implement_custom_notifications/)

### Added
- Added a test for `SupermetricsToADLS` flow
 -Added a test for `AzureDataLakeList` task
- Added PR template for new PRs
- Added a `write_to_json` util task to the `SupermetricsToADLS` flow. This task dumps the input expectations dict to the local filesystem as is required by Great Expectations.
This allows the user to simply pass a dict with their expectations and not worry about the project structure required by Great Expectations
- Added `Shapely` and `imagehash` dependencies required for full `visions` functionality (installing `visions[all]` breaks the build)
- Added more parameters to control CSV parsing in the `ADLSGen1ToAzureSQLNew` flow
- Added `keep_output` parameter to the `RunGreatExpectationsValidation` task to control Great Expectations output to the filesystem
- Added `keep_validation_output` parameter and `cleanup_validation_clutter` task to the `SupermetricsToADLS` flow to control Great Expectations output to the filesystem

### Removed
- Removed `SupermetricsToAzureSQLv2` and `SupermetricsToAzureSQLv3` flows
- Removed `geopy` dependency


## [0.2.2] - 2021-07-27
### Added
- Added support for parquet in `AzureDataLakeToDF`
- Added proper logging to the `RunGreatExpectationsValidation` task
- Added the `viz` Prefect extra to requirements to allow flow visualizaion
- Added a few utility tasks in `task_utils`
- Added `geopy` dependency
- Tasks:
  - `AzureDataLakeList` - for listing files in an ADLS directory
- Flows:
  - `ADLSToAzureSQL` - promoting files to conformed, operations, 
  creating an SQL table and inserting the data into it
  - `ADLSContainerToContainer` - copying files between ADLS containers

### Changed
- Renamed `ReadAzureKeyVaultSecret` and `RunAzureSQLDBQuery` tasks to match Prefect naming style
- Flows:
  - `SupermetricsToADLS` - changed csv to parquet file extension. File and schema info are loaded to the `RAW` container. 

### Fixed
- Removed the broken version autobump from CI


## [0.2.1] - 2021-07-14
### Added
- Flows:
  - `SupermetricsToADLS` - supporting immutable ADLS setup

### Changed
- A default value for the `ds_user` parameter in `SupermetricsToAzureSQLv3` can now be 
specified in the `SUPERMETRICS_DEFAULT_USER` secret
- Updated multiple dependencies

### Fixed
- Fixed "Local run of `SupermetricsToAzureSQLv3` skips all tasks after `union_dfs_task`" (#59)
- Fixed the `release` GitHub action


## [0.2.0] - 2021-07-12
### Added
- Sources:
  - `AzureDataLake` (supports gen1 & gen2)
  - `SQLite`

- Tasks:
  - `DownloadGitHubFile`
  - `AzureDataLakeDownload`
  - `AzureDataLakeUpload`
  - `AzureDataLakeToDF`
  - `ReadAzureKeyVaultSecret`
  - `CreateAzureKeyVaultSecret`
  - `DeleteAzureKeyVaultSecret`
  - `SQLiteInsert`
  - `SQLiteSQLtoDF`
  - `AzureSQLCreateTable`
  - `RunAzureSQLDBQuery`
  - `BCPTask`
  - `RunGreatExpectationsValidation`
  - `SupermetricsToDF`

- Flows:
  - `SupermetricsToAzureSQLv1`
  - `SupermetricsToAzureSQLv2`
  - `SupermetricsToAzureSQLv3`
  - `AzureSQLTransform`
  - `Pipeline`
  - `ADLSGen1ToGen2`
  - `ADLSGen1ToAzureSQL`
  - `ADLSGen1ToAzureSQLNew`

- Examples:
  - Hello world flow
  - Supermetrics Google Ads extract

### Changed
- Tasks now use secrets for credential management (azure tasks use Azure Key Vault secrets)
- SQL source now has a default query timeout of 1 hour

### Fixed
- Fix `SQLite` tests
- Multiple stability improvements with retries and timeouts


## [0.1.12] - 2021-05-08
### Changed
- Moved from poetry to pip

### Fixed
- Fix `AzureBlobStorage`'s `to_storage()` method is missing the final upload blob part<|MERGE_RESOLUTION|>--- conflicted
+++ resolved
@@ -11,20 +11,15 @@
 - Added `TM1ToDF` task class.
 - Added `set_prefect_kv` parameter to `BigQueryToADLS` with `False` as a default. If there is a need to create new pair in KV Store the parameter can be changed to `True`.
 - Added libraries `nltk` and `sklearn` to `requirements`.
-
-### Fixed
-
-<<<<<<< HEAD
-### Added
-- Added new view type `agent_interaction_view_type` in `Genesys`source.
 - Added new logic for endpoint `users` in `Genesys`task.
-=======
+
+### Fixed
+
 ### Changed
 - Splitted test for Eurostat on source tests and task tests.
 - Modified `CustomerGauge` source class with simplified logic to return json structure.
 - Expanded `CustomerGaugeToDF` task class with separate cleaning functions and handling nested json structure flattening with two new methods `_field_reference_unpacker` and `_nested_dict_transformer`.
 - Changed `CustomerGaugeToADLS` to containing new arguments.
->>>>>>> 8025068d
 
 
 ## [0.4.21] - 2023-10-26

# Changelog
All notable changes to this project will be documented in this file.

The format is based on [Keep a Changelog](https://keepachangelog.com/en/1.0.0/),
and this project adheres to [Semantic Versioning](https://semver.org/spec/v2.0.0.html).

## [Unreleased]
### Added
- Added `validate_date_filter` parameter to `Epicor` source, `EpicorOrdersToDF` task and `EpicorOrdersToDuckDB` flow.
This parameter enables user to decide whether or not filter should be validated.
<<<<<<< HEAD
=======
- Added option to disable `check_dtypes_sort` in class/flow_name.
>>>>>>> 2acc67d3

## [0.4.12] - 2023-01-31
### Added
- Added `view_type_time_sleep` to the Genesys `queue_performance_detail_view`.
- Added `FileNotFoundError` to catch up failures in `MindfulToCSV` and when creating SQL tables.
- Added `check_dtypes_sort` task into `ADLSToAzureSQL` to check if dtypes is properly sorted.
- Added `timeout` parameter to all `Task`s where it can be added.
- Added `timeout` parameter to all `Flow`s where it can be added.
- Added `adls_bulk_upload` task function to `task_utils.py`
- Added `get_survey_list` into `Mindful` Source file.


### Changed
- Updated `genesys_to_adls.py` flow with the `adls_bulk_upload` task
- Updated `mindful_to_adls.py` flow with the `adls_bulk_upload` task
- Changed `MindfulToCSV` task to download surveys info.


## [0.4.11] - 2022-12-15
### Added
- Added into `Genesys` the new view type `AGENT`. 

### Changed
- Changed data extraction logic for `Outlook` data.


## [0.4.10] - 2022-11-16
### Added
- Added `credentials_loader` function in utils
- Added new columns to `Epicor` source - `RequiredDate` and `CopperWeight`
- Added timeout to `DuckDBQuery` and `SAPRFCToDF`
- Added support for SQL queries with comments to `DuckDB` source
- Added "WITH" to query keywords in `DuckDB` source
- Added `avro-python3` library to `requirements`

### Changed
- Changed `duckdb` version to `0.5.1`
- Added new column into Data Frames created with `Mindful`.
- Added region parameter as an entry argument in `MindfulToADLS`.

### Fixed
- Fixed incorrect `if_exists="delete"` handling in `DuckDB.create_table_from_parquet()`
- Fixed `test_duckdb_to_sql_server.py` tests - revert to a previous version
- Removed `test__check_if_schema_exists()` test


## [0.4.9] - 2022-09-27
### Added
- Added new column named `_viadot_downloaded_at_utc` in genesys files with the datetime when it is created.
- Added sftp source class `SftpConnector`
- Added sftp tasks `SftpToDF` and `SftpList` 
- Added sftp flows `SftpToAzureSQL` and `SftpToADLS`
- Added new source file `mindful` to connect with mindful API.
- Added new task file `mindful` to be called by the Mindful Flow.
- Added new flow file `mindful_to_adls` to upload data from Mindful API tp ADLS.
- Added `recursive` parameter to `AzureDataLakeList` task


## [0.4.8] - 2022-09-06
### Added
- Added `protobuf` library to requirements


## [0.4.7] - 2022-09-06
### Added
- Added new flow - `SQLServerTransform` and new task `SQLServerQuery` to run queries on SQLServer
- Added `duckdb_query` parameter to `DuckDBToSQLServer` flow to enable option to create table
using outputs of SQL queries 
- Added handling empty DF in `set_new_kv()` task
- Added `update_kv` and `filter_column` params to `SAPRFCToADLS` and `SAPToDuckDB` flows and added `set_new_kv()` task
in `task_utils`
- Added Genesys API source `Genesys`
- Added tasks `GenesysToCSV` and `GenesysToDF`
- Added flows `GenesysToADLS` and `GenesysReportToADLS`
- Added `query` parameter to  `PrefectLogs` flow

### Changed
- Updated requirements.txt
- Changed 'handle_api_response()' method by adding more requests method also added contex menager


## [0.4.6] - 2022-07-21
### Added
- Added `rfc_character_limit` parameter in `SAPRFCToDF` task, `SAPRFC` source, `SAPRFCToADLS` and `SAPToDuckDB` flows
- Added `on_bcp_error` and `bcp_error_log_path` parameters in `BCPTask`
- Added ability to process queries which result exceed SAP's character per low limit in `SAPRFC` source
- Added new flow `PrefectLogs` for extracting all logs from Prefect with details
- Added `PrefectLogs` flow

### Changed
- Changed `CheckColumnOrder` task and `ADLSToAzureSQL` flow to handle appending to non existing table
- Changed tasks order in `EpicorOrdersToDuckDB`, `SAPToDuckDB` and `SQLServerToDuckDB` - casting 
DF to string before adding metadata
- Changed `add_ingestion_metadata_task()` to not to add metadata column when input DataFrame is empty
- Changed `check_if_empty_file()` logic according to changes in `add_ingestion_metadata_task()`
- Changed accepted values of `if_empty` parameter in `DuckDBCreateTableFromParquet`
- Updated `.gitignore` to ignore files with `*.bak` extension and to ignore `credentials.json` in any directory
- Changed logger messages in `AzureDataLakeRemove` task

### Fixed
- Fixed handling empty response in `SAPRFC` source
- Fixed issue in `BCPTask` when log file couln't be opened.
- Fixed log being printed too early in `Salesforce` source, which would sometimes cause a `KeyError`
- `raise_on_error` now behaves correctly in `upsert()` when receiving incorrect return codes from Salesforce

### Removed
- Removed option to run multiple queries in `SAPRFCToADLS`


## [0.4.5] - 2022-06-23
### Added
- Added `error_log_file_path` parameter in `BCPTask` that enables setting name of errors logs file 
- Added `on_error` parameter in `BCPTask` that tells what to do if bcp error occurs. 
- Added error log file and `on_bcp_error` parameter in `ADLSToAzureSQL`
- Added handling POST requests in `handle_api_response()` add added it to `Epicor` source.
- Added `SalesforceToDF` task
- Added `SalesforceToADLS` flow
- Added `overwrite_adls` option to `BigQueryToADLS` and `SharepointToADLS`
- Added `cast_df_to_str` task in `utils.py` and added this to `EpicorToDuckDB`, `SAPToDuckDB`, `SQLServerToDuckDB`
- Added `if_empty` parameter in `DuckDBCreateTableFromParquet` task and in `EpicorToDuckDB`, `SAPToDuckDB`,
`SQLServerToDuckDB` flows to check if output Parquet is empty and handle it properly.
- Added `check_if_empty_file()` and `handle_if_empty_file()` in `utils.py`


## [0.4.4] - 2022-06-09
### Added
- Added new connector - Outlook. Created `Outlook` source, `OutlookToDF` task and `OutlookToADLS` flow.
- Added new connector - Epicor. Created `Epicor` source, `EpicorToDF` task and `EpicorToDuckDB` flow.
- Enabled Databricks Connect in the image. To enable, [follow this guide](./README.md#executing-spark-jobs)
- Added `MySQL` source and `MySqlToADLS` flow
- Added `SQLServerToDF` task
- Added `SQLServerToDuckDB` flow which downloads data from SQLServer table, loads it to parquet file and then uplads it do DuckDB
- Added complete proxy set up in `SAPRFC` example (`viadot/examples/sap_rfc`)

### Changed
- Changed default name for the Prefect secret holding the name of the Azure KV secret storing Sendgrid credentials


## [0.4.3] - 2022-04-28
### Added
- Added `func` parameter to `SAPRFC` 
- Added `SAPRFCToADLS` flow which downloads data from SAP Database to to a pandas DataFrame, exports df to csv and uploads it to Azure Data Lake.
- Added `adls_file_name` in  `SupermetricsToADLS` and `SharepointToADLS` flows
- Added `BigQueryToADLS` flow class which anables extract data from BigQuery.
- Added `Salesforce` source
- Added `SalesforceUpsert` task
- Added `SalesforceBulkUpsert` task
- Added C4C secret handling to `CloudForCustomersReportToADLS` flow (`c4c_credentials_secret` parameter)

### Fixed
- Fixed `get_flow_last_run_date()` incorrectly parsing the date
- Fixed C4C secret handling (tasks now correctly read the secret as the credentials, rather than assuming the secret is a container for credentials for all environments and trying to access specific key inside it). In other words, tasks now assume the secret holds credentials, rather than a dict of the form `{env: credentials, env2: credentials2}`
- Fixed `utils.gen_bulk_insert_query_from_df()` failing with > 1000 rows due to INSERT clause limit by chunking the data into multiple INSERTs
- Fixed `get_flow_last_run_date()` incorrectly parsing the date
- Fixed `MultipleFlows` when one flow is passed and when last flow fails.


## [0.4.2] - 2022-04-08
### Added
- Added `AzureDataLakeRemove` task

### Changed
- Changed name of task file from `prefect` to `prefect_date_range`

### Fixed
- Fixed out of range issue in `prefect_date_range`


## [0.4.1] - 2022-04-07
### Changed
- bumped version


## [0.4.0] - 2022-04-07
### Added
- Added `custom_mail_state_handler` task that sends email notification using a custom SMTP server.
- Added new function `df_clean_column` that cleans data frame columns from special characters
- Added `df_clean_column` util task that removes special characters from a pandas DataFrame
- Added `MultipleFlows` flow class which enables running multiple flows in a given order.
- Added `GetFlowNewDateRange` task to change date range based on Prefect flows
- Added `check_col_order` parameter in `ADLSToAzureSQL`
- Added new source `ASElite` 
- Added KeyVault support in `CloudForCustomers` tasks
- Added `SQLServer` source
- Added `DuckDBToDF` task
- Added `DuckDBTransform` flow
- Added `SQLServerCreateTable` task
- Added `credentials` param to `BCPTask`
- Added `get_sql_dtypes_from_df` and `update_dict` util tasks
- Added `DuckDBToSQLServer` flow
- Added `if_exists="append"` option to `DuckDB.create_table_from_parquet()`
- Added `get_flow_last_run_date` util function
- Added `df_to_dataset` task util for writing DataFrames to data lakes using `pyarrow`
- Added retries to Cloud for Customers tasks
- Added `chunksize` parameter to `C4CToDF` task to allow pulling data in chunks
- Added `chunksize` parameter to `BCPTask` task to allow more control over the load process
- Added support for SQL Server's custom `datetimeoffset` type
- Added `AzureSQLToDF` task
- Added `AzureDataLakeRemove` task
- Added `AzureSQLUpsert` task

### Changed
- Changed the base class of `AzureSQL` to `SQLServer`
- `df_to_parquet()` task now creates directories if needed
- Added several more separators to check for automatically in `SAPRFC.to_df()`
- Upgraded `duckdb` version to 0.3.2

### Fixed
- Fixed bug with `CheckColumnOrder` task
- Fixed OpenSSL config for old SQL Servers still using TLS < 1.2
- `BCPTask` now correctly handles custom SQL Server port 
- Fixed `SAPRFC.to_df()` ignoring user-specified separator
- Fixed temporary CSV generated by the `DuckDBToSQLServer` flow not being cleaned up
- Fixed some mappings in `get_sql_dtypes_from_df()` and optimized performance
- Fixed `BCPTask` - the case when the file path contained a space
- Fixed credential evaluation logic (`credentials` is now evaluated before `config_key`)
- Fixed "$top" and "$skip" values being ignored by `C4CToDF` task if provided in the `params` parameter
- Fixed `SQL.to_df()` incorrectly handling queries that begin with whitespace

### Removed
- Removed `autopick_sep` parameter from `SAPRFC` functions. The separator is now always picked automatically if not provided.
- Removed `dtypes_to_json` task to task_utils.py


## [0.3.2] - 2022-02-17
### Fixed
- fixed an issue with schema info within `CheckColumnOrder` class. 


## [0.3.1] - 2022-02-17
### Changed
-`ADLSToAzureSQL` - added `remove_tab`  parameter to remove uncessery tab separators from data. 

### Fixed
- fixed an issue with return df within `CheckColumnOrder` class. 


## [0.3.0] - 2022-02-16
### Added
- new source `SAPRFC` for connecting with SAP using the `pyRFC` library (requires pyrfc as well as the SAP NW RFC library that can be downloaded [here](https://support.sap.com/en/product/connectors/nwrfcsdk.html)
- new source `DuckDB` for connecting with the `DuckDB` database
- new task `SAPRFCToDF` for loading data from SAP to a pandas DataFrame
- new tasks, `DuckDBQuery` and `DuckDBCreateTableFromParquet`, for interacting with DuckDB
- new flow `SAPToDuckDB` for moving data from SAP to DuckDB
- Added `CheckColumnOrder` task
- C4C connection with url and report_url documentation
-`SQLIteInsert` check if DataFrame is empty or object is not a DataFrame
- KeyVault support in `SharepointToDF` task
- KeyVault support in `CloudForCustomers` tasks

### Changed
- pinned Prefect version to 0.15.11
- `df_to_csv` now creates dirs if they don't exist
- `ADLSToAzureSQL` - when data in csv coulmns has unnecessary "\t" then removes them

### Fixed
- fixed an issue with duckdb calls seeing initial db snapshot instead of the updated state (#282)
- C4C connection with url and report_url optimization
- column mapper in C4C source


## [0.2.15] - 2022-01-12
### Added
- new option to `ADLSToAzureSQL` Flow - `if_exists="delete"`
- `SQL` source: `create_table()` already handles `if_exists`; now it handles a new option for `if_exists()`
- `C4CToDF` and `C4CReportToDF` tasks are provided as a class instead of function


### Fixed 
- Appending issue within CloudForCustomers source
- An early return bug in `UKCarbonIntensity` in `to_df` method


## [0.2.14] - 2021-12-01
### Fixed
- authorization issue within `CloudForCustomers` source


## [0.2.13] - 2021-11-30
### Added
- Added support for file path to `CloudForCustomersReportToADLS` flow
- Added `flow_of_flows` list handling
- Added support for JSON files in `AzureDataLakeToDF`

### Fixed
- `Supermetrics` source: `to_df()` now correctly handles `if_empty` in case of empty results

### Changed
- `Sharepoint` and `CloudForCustomers` sources will now provide an informative `CredentialError` which is also raised early. This will make issues with input credenials immediately clear to the user.
- Removed set_key_value from `CloudForCustomersReportToADLS` flow


## [0.2.12] - 2021-11-25
### Added
- Added `Sharepoint` source
- Added `SharepointToDF` task
- Added `SharepointToADLS` flow
- Added `CloudForCustomers` source
- Added `c4c_report_to_df` taks
- Added `def c4c_to_df` task
- Added `CloudForCustomersReportToADLS` flow
- Added `df_to_csv` task to task_utils.py
- Added `df_to_parquet` task to task_utils.py
- Added `dtypes_to_json` task to task_utils.py


## [0.2.11] - 2021-10-30
### Fixed
- `ADLSToAzureSQL` - fixed path to csv issue. 
- `SupermetricsToADLS` - fixed local json path issue. 


## [0.2.10] - 2021-10-29
### Release due to CI/CD error


## [0.2.9] - 2021-10-29
### Release due to CI/CD error


## [0.2.8] - 2021-10-29
### Changed
- CI/CD: `dev` image is now only published on push to the `dev` branch
- Docker: 
  - updated registry links to use the new `ghcr.io` domain
  - `run.sh` now also accepts the `-t` option. When run in standard mode, it will only spin up the `viadot_jupyter_lab` service.
  When ran with `-t dev`, it will also spin up `viadot_testing` and `viadot_docs` containers.

### Fixed
- ADLSToAzureSQL - fixed path parameter issue.


## [0.2.7] - 2021-10-04
### Added
- Added `SQLiteQuery` task
- Added `CloudForCustomers` source
- Added `CloudForCustomersToDF` and `CloudForCustomersToCSV` tasks
- Added `CloudForCustomersToADLS` flow
- Added support for parquet in `CloudForCustomersToDF`
- Added style guidelines to the `README`
- Added local setup and commands to the `README`

### Changed
- Changed CI/CD algorithm
  - the `latest` Docker image is now only updated on release and is the same exact image as the latest release
  - the `dev` image is released only on pushes and PRs to the `dev` branch (so dev branch = dev image)
- Modified `ADLSToAzureSQL` - *read_sep* and *write_sep* parameters added to the flow.

### Fixed
- Fixed `ADLSToAzureSQL` breaking in `"append"` mode if the table didn't exist (#145).
- Fixed `ADLSToAzureSQL` breaking in promotion path for csv files. 


## [0.2.6] - 2021-09-22
### Added
- Added flows library docs to the references page

### Changed
- Moved task library docs page to topbar
- Updated docs for task and flows


## [0.2.5] - 2021-09-20
### Added
- Added `start` and `end_date` parameters to `SupermetricsToADLS` flow
- Added a tutorial on how to pull data from `Supermetrics`


## [0.2.4] - 2021-09-06
### Added
- Added documentation (both docstrings and MKDocs docs) for multiple tasks
- Added `start_date` and `end_date` parameters to the `SupermetricsToAzureSQL` flow
- Added a temporary workaround `df_to_csv_task` task to the `SupermetricsToADLS` flow to handle mixed dtype columns not handled automatically by DataFrame's `to_parquet()` method


## [0.2.3] - 2021-08-19
### Changed
- Modified `RunGreatExpectationsValidation` task to use the built in support for evaluation parameters added in Prefect v0.15.3
- Modified `SupermetricsToADLS` and `ADLSGen1ToAzureSQLNew` flows to align with this [recipe](https://docs.prefect.io/orchestration/flow_config/storage.html#loading-additional-files-with-git-storage) for reading the expectation suite JSON
The suite now has to be loaded before flow initialization in the flow's python file and passed as an argument to the flow's constructor.
- Modified `RunGreatExpectationsValidation`'s `expectations_path` parameter to point to the directory containing the expectation suites instead of the
Great Expectations project directory, which was confusing. The project directory is now only used internally and not exposed to the user
- Changed the logging of docs URL for `RunGreatExpectationsValidation` task to use GE's recipe from [the docs](https://docs.greatexpectations.io/docs/guides/validation/advanced/how_to_implement_custom_notifications/)

### Added
- Added a test for `SupermetricsToADLS` flow
 -Added a test for `AzureDataLakeList` task
- Added PR template for new PRs
- Added a `write_to_json` util task to the `SupermetricsToADLS` flow. This task dumps the input expectations dict to the local filesystem as is required by Great Expectations.
This allows the user to simply pass a dict with their expectations and not worry about the project structure required by Great Expectations
- Added `Shapely` and `imagehash` dependencies required for full `visions` functionality (installing `visions[all]` breaks the build)
- Added more parameters to control CSV parsing in the `ADLSGen1ToAzureSQLNew` flow
- Added `keep_output` parameter to the `RunGreatExpectationsValidation` task to control Great Expectations output to the filesystem
- Added `keep_validation_output` parameter and `cleanup_validation_clutter` task to the `SupermetricsToADLS` flow to control Great Expectations output to the filesystem

### Removed
- Removed `SupermetricsToAzureSQLv2` and `SupermetricsToAzureSQLv3` flows
- Removed `geopy` dependency


## [0.2.2] - 2021-07-27
### Added
- Added support for parquet in `AzureDataLakeToDF`
- Added proper logging to the `RunGreatExpectationsValidation` task
- Added the `viz` Prefect extra to requirements to allow flow visualizaion
- Added a few utility tasks in `task_utils`
- Added `geopy` dependency
- Tasks:
  - `AzureDataLakeList` - for listing files in an ADLS directory
- Flows:
  - `ADLSToAzureSQL` - promoting files to conformed, operations, 
  creating an SQL table and inserting the data into it
  - `ADLSContainerToContainer` - copying files between ADLS containers

### Changed
- Renamed `ReadAzureKeyVaultSecret` and `RunAzureSQLDBQuery` tasks to match Prefect naming style
- Flows:
  - `SupermetricsToADLS` - changed csv to parquet file extension. File and schema info are loaded to the `RAW` container. 

### Fixed
- Removed the broken version autobump from CI


## [0.2.1] - 2021-07-14
### Added
- Flows:
  - `SupermetricsToADLS` - supporting immutable ADLS setup

### Changed
- A default value for the `ds_user` parameter in `SupermetricsToAzureSQLv3` can now be 
specified in the `SUPERMETRICS_DEFAULT_USER` secret
- Updated multiple dependencies

### Fixed
- Fixed "Local run of `SupermetricsToAzureSQLv3` skips all tasks after `union_dfs_task`" (#59)
- Fixed the `release` GitHub action


## [0.2.0] - 2021-07-12
### Added
- Sources:
  - `AzureDataLake` (supports gen1 & gen2)
  - `SQLite`

- Tasks:
  - `DownloadGitHubFile`
  - `AzureDataLakeDownload`
  - `AzureDataLakeUpload`
  - `AzureDataLakeToDF`
  - `ReadAzureKeyVaultSecret`
  - `CreateAzureKeyVaultSecret`
  - `DeleteAzureKeyVaultSecret`
  - `SQLiteInsert`
  - `SQLiteSQLtoDF`
  - `AzureSQLCreateTable`
  - `RunAzureSQLDBQuery`
  - `BCPTask`
  - `RunGreatExpectationsValidation`
  - `SupermetricsToDF`

- Flows:
  - `SupermetricsToAzureSQLv1`
  - `SupermetricsToAzureSQLv2`
  - `SupermetricsToAzureSQLv3`
  - `AzureSQLTransform`
  - `Pipeline`
  - `ADLSGen1ToGen2`
  - `ADLSGen1ToAzureSQL`
  - `ADLSGen1ToAzureSQLNew`

- Examples:
  - Hello world flow
  - Supermetrics Google Ads extract

### Changed
- Tasks now use secrets for credential management (azure tasks use Azure Key Vault secrets)
- SQL source now has a default query timeout of 1 hour

### Fixed
- Fix `SQLite` tests
- Multiple stability improvements with retries and timeouts


## [0.1.12] - 2021-05-08
### Changed
- Moved from poetry to pip

### Fixed
- Fix `AzureBlobStorage`'s `to_storage()` method is missing the final upload blob part<|MERGE_RESOLUTION|>--- conflicted
+++ resolved
@@ -8,10 +8,7 @@
 ### Added
 - Added `validate_date_filter` parameter to `Epicor` source, `EpicorOrdersToDF` task and `EpicorOrdersToDuckDB` flow.
 This parameter enables user to decide whether or not filter should be validated.
-<<<<<<< HEAD
-=======
 - Added option to disable `check_dtypes_sort` in class/flow_name.
->>>>>>> 2acc67d3
 
 ## [0.4.12] - 2023-01-31
 ### Added

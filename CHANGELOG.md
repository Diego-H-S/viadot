# Changelog
All notable changes to this project will be documented in this file.

The format is based on [Keep a Changelog](https://keepachangelog.com/en/1.0.0/),
and this project adheres to [Semantic Versioning](https://semver.org/spec/v2.0.0.html).

## [Unreleased]
<<<<<<< HEAD
### Fixed
- Fixed `ADLSToAzureSQL` - when source has unnecessary "\t" removes them
=======
### Added
-`SQLIteInsert` check if DataFrame is empty or object is not a DataFrame
- new source `SAPRFC` for connecting with SAP using the `pyRFC` library (requires pyrfc as well as the SAP NW RFC library that can be downloaded [here](https://support.sap.com/en/product/connectors/nwrfcsdk.html)
- new source `DuckDB` for connecting with the `DuckDB` database
- new task `SAPRFCToDF` for loading data from SAP to a pandas DataFrame
- new tasks, `DuckDBQuery` and `DuckDBCreateTableFromParquet`, for interacting with DuckDB
- new flow `SAPToDuckDB` for moving data from SAP to DuckDB
- Added `CheckColumnOrder` task
- C4C connection with url and report_url documentation
-`SQLIteInsert` check if DataFrame is empty or object is not a DataFrame
- KeyVault support in Sharepoint task
- added KeyVault support in `CloudForCustomers` tasks

- 
### Changed
- pinned Prefect version to 0.15.11
- `df_to_csv` now creates dirs if they don't exist

### Fixed
- fixed an issue with duckdb calls seeing initial db snapshot instead of the updated state (#282)
- C4C connection with url and report_url optimization
- column mapper in C4C source

>>>>>>> b17fc3ee

## [0.2.15] - 2022-01-12
### Added
- new option to `ADLSToAzureSQL` Flow - `if_exists="delete"`
- `SQL` source: `create_table()` already handles `if_exists`; now it handles a new option for `if_exists()`
- `C4CToDF` and `C4CReportToDF` tasks are provided as a class instead of function


### Fixed 
- Appending issue within CloudForCustomers source
- An early return bug in `UKCarbonIntensity` in `to_df` method


## [0.2.14] - 2021-12-01

### Fixed
- authorization issue within `CloudForCustomers` source

## [0.2.13] - 2021-11-30
### Added
- Added support for file path to `CloudForCustomersReportToADLS` flow
- Added `flow_of_flows` list handling
- Added support for JSON files in `AzureDataLakeToDF`

### Fixed
- `Supermetrics` source: `to_df()` now correctly handles `if_empty` in case of empty results

### Changed
- `Sharepoint` and `CloudForCustomers` sources will now provide an informative `CredentialError` which is also raised early. This will make issues with input credenials immediately clear to the user.
- Removed set_key_value from `CloudForCustomersReportToADLS` flow

## [0.2.12] - 2021-11-25
### Added
- Added `Sharepoint` source
- Added `SharepointToDF` task
- Added `SharepointToADLS` flow
- Added `CloudForCustomers` source
- Added `c4c_report_to_df` taks
- Added `def c4c_to_df` task
- Added `CloudForCustomersReportToADLS` flow
- Added `df_to_csv` task to task_utils.py
- Added `df_to_parquet` task to task_utils.py
- Added `dtypes_to_json` task to task_utils.py

## [0.2.11] - 2021-10-30

### Fixed
- `ADLSToAzureSQL` - fixed path to csv issue. 
- `SupermetricsToADLS` - fixed local json path issue. 

## [0.2.10] - 2021-10-29
### Release due to CI/CD error

## [0.2.9] - 2021-10-29
### Release due to CI/CD error

## [0.2.8] - 2021-10-29
### Changed
- CI/CD: `dev` image is now only published on push to the `dev` branch
- Docker: 
  - updated registry links to use the new `ghcr.io` domain
  - `run.sh` now also accepts the `-t` option. When run in standard mode, it will only spin up the `viadot_jupyter_lab` service.
  When ran with `-t dev`, it will also spin up `viadot_testing` and `viadot_docs` containers.

### Fixed
- ADLSToAzureSQL - fixed path parameter issue.


## [0.2.7] - 2021-10-04
### Added
- Added `SQLiteQuery` task
- Added `CloudForCustomers` source
- Added `CloudForCustomersToDF` and `CloudForCustomersToCSV` tasks
- Added `CloudForCustomersToADLS` flow
- Added support for parquet in `CloudForCustomersToDF`
- Added style guidelines to the `README`
- Added local setup and commands to the `README`

### Changed
- Changed CI/CD algorithm
  - the `latest` Docker image is now only updated on release and is the same exact image as the latest release
  - the `dev` image is released only on pushes and PRs to the `dev` branch (so dev branch = dev image)
- Modified `ADLSToAzureSQL` - *read_sep* and *write_sep* parameters added to the flow.

### Fixed
- Fixed `ADLSToAzureSQL` breaking in `"append"` mode if the table didn't exist (#145).
- Fixed `ADLSToAzureSQL` breaking in promotion path for csv files. 

## [0.2.6] - 2021-09-22
### Added
- Added flows library docs to the references page

### Changed
- Moved task library docs page to topbar
- Updated docs for task and flows


## [0.2.5] - 2021-09-20
### Added
- Added `start` and `end_date` parameters to `SupermetricsToADLS` flow
- Added a tutorial on how to pull data from `Supermetrics`


## [0.2.4] - 2021-09-06
### Added
- Added documentation (both docstrings and MKDocs docs) for multiple tasks
- Added `start_date` and `end_date` parameters to the `SupermetricsToAzureSQL` flow
- Added a temporary workaround `df_to_csv_task` task to the `SupermetricsToADLS` flow to handle mixed dtype columns not handled automatically by DataFrame's `to_parquet()` method


## [0.2.3] - 2021-08-19
### Changed
- Modified `RunGreatExpectationsValidation` task to use the built in support for evaluation parameters added in Prefect v0.15.3
- Modified `SupermetricsToADLS` and `ADLSGen1ToAzureSQLNew` flows to align with this [recipe](https://docs.prefect.io/orchestration/flow_config/storage.html#loading-additional-files-with-git-storage) for reading the expectation suite JSON
The suite now has to be loaded before flow initialization in the flow's python file and passed as an argument to the flow's constructor.
- Modified `RunGreatExpectationsValidation`'s `expectations_path` parameter to point to the directory containing the expectation suites instead of the
Great Expectations project directory, which was confusing. The project directory is now only used internally and not exposed to the user
- Changed the logging of docs URL for `RunGreatExpectationsValidation` task to use GE's recipe from [the docs](https://docs.greatexpectations.io/docs/guides/validation/advanced/how_to_implement_custom_notifications/)

### Added
- Added a test for `SupermetricsToADLS` flow
 -Added a test for `AzureDataLakeList` task
- Added PR template for new PRs
- Added a `write_to_json` util task to the `SupermetricsToADLS` flow. This task dumps the input expectations dict to the local filesystem as is required by Great Expectations.
This allows the user to simply pass a dict with their expectations and not worry about the project structure required by Great Expectations
- Added `Shapely` and `imagehash` dependencies required for full `visions` functionality (installing `visions[all]` breaks the build)
- Added more parameters to control CSV parsing in the `ADLSGen1ToAzureSQLNew` flow
- Added `keep_output` parameter to the `RunGreatExpectationsValidation` task to control Great Expectations output to the filesystem
- Added `keep_validation_output` parameter and `cleanup_validation_clutter` task to the `SupermetricsToADLS` flow to control Great Expectations output to the filesystem

### Removed
- Removed `SupermetricsToAzureSQLv2` and `SupermetricsToAzureSQLv3` flows
- Removed `geopy` dependency


## [0.2.2] - 2021-07-27
### Added
- Added support for parquet in `AzureDataLakeToDF`
- Added proper logging to the `RunGreatExpectationsValidation` task
- Added the `viz` Prefect extra to requirements to allow flow visualizaion
- Added a few utility tasks in `task_utils`
- Added `geopy` dependency
- Tasks:
  - `AzureDataLakeList` - for listing files in an ADLS directory
- Flows:
  - `ADLSToAzureSQL` - promoting files to conformed, operations, 
  creating an SQL table and inserting the data into it
  - `ADLSContainerToContainer` - copying files between ADLS containers

### Changed
- Renamed `ReadAzureKeyVaultSecret` and `RunAzureSQLDBQuery` tasks to match Prefect naming style
- Flows:
  - `SupermetricsToADLS` - changed csv to parquet file extension. File and schema info are loaded to the `RAW` container. 

### Fixed
- Removed the broken version autobump from CI


## [0.2.1] - 2021-07-14
### Added
- Flows:
  - `SupermetricsToADLS` - supporting immutable ADLS setup

### Changed
- A default value for the `ds_user` parameter in `SupermetricsToAzureSQLv3` can now be 
specified in the `SUPERMETRICS_DEFAULT_USER` secret
- Updated multiple dependencies

### Fixed
- Fixed "Local run of `SupermetricsToAzureSQLv3` skips all tasks after `union_dfs_task`" (#59)
- Fixed the `release` GitHub action


## [0.2.0] - 2021-07-12
### Added
- Sources:
  - `AzureDataLake` (supports gen1 & gen2)
  - `SQLite`

- Tasks:
  - `DownloadGitHubFile`
  - `AzureDataLakeDownload`
  - `AzureDataLakeUpload`
  - `AzureDataLakeToDF`
  - `ReadAzureKeyVaultSecret`
  - `CreateAzureKeyVaultSecret`
  - `DeleteAzureKeyVaultSecret`
  - `SQLiteInsert`
  - `SQLiteSQLtoDF`
  - `AzureSQLCreateTable`
  - `RunAzureSQLDBQuery`
  - `BCPTask`
  - `RunGreatExpectationsValidation`
  - `SupermetricsToDF`

- Flows:
  - `SupermetricsToAzureSQLv1`
  - `SupermetricsToAzureSQLv2`
  - `SupermetricsToAzureSQLv3`
  - `AzureSQLTransform`
  - `Pipeline`
  - `ADLSGen1ToGen2`
  - `ADLSGen1ToAzureSQL`
  - `ADLSGen1ToAzureSQLNew`

- Examples:
  - Hello world flow
  - Supermetrics Google Ads extract

### Changed
- Tasks now use secrets for credential management (azure tasks use Azure Key Vault secrets)
- SQL source now has a default query timeout of 1 hour


### Fixed
- Fix `SQLite` tests
- Multiple stability improvements with retries and timeouts


## [0.1.12] - 2021-05-08

### Changed
- Moved from poetry to pip

### Fixed
- Fix `AzureBlobStorage`'s `to_storage()` method is missing the final upload blob part<|MERGE_RESOLUTION|>--- conflicted
+++ resolved
@@ -5,10 +5,6 @@
 and this project adheres to [Semantic Versioning](https://semver.org/spec/v2.0.0.html).
 
 ## [Unreleased]
-<<<<<<< HEAD
-### Fixed
-- Fixed `ADLSToAzureSQL` - when source has unnecessary "\t" removes them
-=======
 ### Added
 -`SQLIteInsert` check if DataFrame is empty or object is not a DataFrame
 - new source `SAPRFC` for connecting with SAP using the `pyRFC` library (requires pyrfc as well as the SAP NW RFC library that can be downloaded [here](https://support.sap.com/en/product/connectors/nwrfcsdk.html)
@@ -22,17 +18,15 @@
 - KeyVault support in Sharepoint task
 - added KeyVault support in `CloudForCustomers` tasks
 
-- 
 ### Changed
 - pinned Prefect version to 0.15.11
 - `df_to_csv` now creates dirs if they don't exist
+- `ADLSToAzureSQL` - when data in csv coulmns has unnecessary "\t" then removes them
 
 ### Fixed
 - fixed an issue with duckdb calls seeing initial db snapshot instead of the updated state (#282)
 - C4C connection with url and report_url optimization
 - column mapper in C4C source
-
->>>>>>> b17fc3ee
 
 ## [0.2.15] - 2022-01-12
 ### Added

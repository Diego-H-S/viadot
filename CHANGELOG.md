# Changelog
All notable changes to this project will be documented in this file.

The format is based on [Keep a Changelog](https://keepachangelog.com/en/1.0.0/),
and this project adheres to [Semantic Versioning](https://semver.org/spec/v2.0.0.html).

## [Unreleased]
<<<<<<< HEAD
### Added 
- Added `Mediatool` source class
- Added `MediatoolToDF` task class
- Added `MediatoolToADLS` flow class

=======
### Added
- Added `validate_date_filter` parameter to `Epicor` source, `EpicorOrdersToDF` task and `EpicorOrdersToDuckDB` flow.
This parameter enables user to decide whether or not filter should be validated.
>>>>>>> dda239c2

## [0.4.12] - 2023-01-31
### Added
- Added `view_type_time_sleep` to the Genesys `queue_performance_detail_view`.
- Added `FileNotFoundError` to catch up failures in `MindfulToCSV` and when creating SQL tables.
- Added `check_dtypes_sort` task into `ADLSToAzureSQL` to check if dtypes is properly sorted.
- Added `timeout` parameter to all `Task`s where it can be added.
- Added `timeout` parameter to all `Flow`s where it can be added.
- Added `adls_bulk_upload` task function to `task_utils.py`
- Added `get_survey_list` into `Mindful` Source file.


### Changed
- Updated `genesys_to_adls.py` flow with the `adls_bulk_upload` task
- Updated `mindful_to_adls.py` flow with the `adls_bulk_upload` task
- Changed `MindfulToCSV` task to download surveys info.


## [0.4.11] - 2022-12-15
### Added
- Added into `Genesys` the new view type `AGENT`. 

### Changed
- Changed data extraction logic for `Outlook` data.


### Added 
- Added Mediatool source class
- Added MediatoolToDF task class
- Added MediatoolToADLS flow class

## [0.4.10] - 2022-11-16
### Added
- Added `credentials_loader` function in utils
- Added new columns to `Epicor` source - `RequiredDate` and `CopperWeight`
- Added timeout to `DuckDBQuery` and `SAPRFCToDF`
- Added support for SQL queries with comments to `DuckDB` source
- Added "WITH" to query keywords in `DuckDB` source
- Added `avro-python3` library to `requirements`

### Changed
- Changed `duckdb` version to `0.5.1`
- Added new column into Data Frames created with `Mindful`.
- Added region parameter as an entry argument in `MindfulToADLS`.

### Fixed
- Fixed incorrect `if_exists="delete"` handling in `DuckDB.create_table_from_parquet()`
- Fixed `test_duckdb_to_sql_server.py` tests - revert to a previous version
- Removed `test__check_if_schema_exists()` test


## [0.4.9] - 2022-09-27
### Added
- Added new column named `_viadot_downloaded_at_utc` in genesys files with the datetime when it is created.
- Added sftp source class `SftpConnector`
- Added sftp tasks `SftpToDF` and `SftpList` 
- Added sftp flows `SftpToAzureSQL` and `SftpToADLS`
- Added new source file `mindful` to connect with mindful API.
- Added new task file `mindful` to be called by the Mindful Flow.
- Added new flow file `mindful_to_adls` to upload data from Mindful API tp ADLS.
- Added `recursive` parameter to `AzureDataLakeList` task


## [0.4.8] - 2022-09-06
### Added
- Added `protobuf` library to requirements


## [0.4.7] - 2022-09-06
### Added
- Added new flow - `SQLServerTransform` and new task `SQLServerQuery` to run queries on SQLServer
- Added `duckdb_query` parameter to `DuckDBToSQLServer` flow to enable option to create table
using outputs of SQL queries 
- Added handling empty DF in `set_new_kv()` task
- Added `update_kv` and `filter_column` params to `SAPRFCToADLS` and `SAPToDuckDB` flows and added `set_new_kv()` task
in `task_utils`
- Added Genesys API source `Genesys`
- Added tasks `GenesysToCSV` and `GenesysToDF`
- Added flows `GenesysToADLS` and `GenesysReportToADLS`
- Added `query` parameter to  `PrefectLogs` flow

### Changed
- Updated requirements.txt
- Changed 'handle_api_response()' method by adding more requests method also added contex menager


## [0.4.6] - 2022-07-21
### Added
- Added `rfc_character_limit` parameter in `SAPRFCToDF` task, `SAPRFC` source, `SAPRFCToADLS` and `SAPToDuckDB` flows
- Added `on_bcp_error` and `bcp_error_log_path` parameters in `BCPTask`
- Added ability to process queries which result exceed SAP's character per low limit in `SAPRFC` source
- Added new flow `PrefectLogs` for extracting all logs from Prefect with details
- Added `PrefectLogs` flow

### Changed
- Changed `CheckColumnOrder` task and `ADLSToAzureSQL` flow to handle appending to non existing table
- Changed tasks order in `EpicorOrdersToDuckDB`, `SAPToDuckDB` and `SQLServerToDuckDB` - casting 
DF to string before adding metadata
- Changed `add_ingestion_metadata_task()` to not to add metadata column when input DataFrame is empty
- Changed `check_if_empty_file()` logic according to changes in `add_ingestion_metadata_task()`
- Changed accepted values of `if_empty` parameter in `DuckDBCreateTableFromParquet`
- Updated `.gitignore` to ignore files with `*.bak` extension and to ignore `credentials.json` in any directory
- Changed logger messages in `AzureDataLakeRemove` task

### Fixed
- Fixed handling empty response in `SAPRFC` source
- Fixed issue in `BCPTask` when log file couln't be opened.
- Fixed log being printed too early in `Salesforce` source, which would sometimes cause a `KeyError`
- `raise_on_error` now behaves correctly in `upsert()` when receiving incorrect return codes from Salesforce

### Removed
- Removed option to run multiple queries in `SAPRFCToADLS`


## [0.4.5] - 2022-06-23
### Added
- Added `error_log_file_path` parameter in `BCPTask` that enables setting name of errors logs file 
- Added `on_error` parameter in `BCPTask` that tells what to do if bcp error occurs. 
- Added error log file and `on_bcp_error` parameter in `ADLSToAzureSQL`
- Added handling POST requests in `handle_api_response()` add added it to `Epicor` source.
- Added `SalesforceToDF` task
- Added `SalesforceToADLS` flow
- Added `overwrite_adls` option to `BigQueryToADLS` and `SharepointToADLS`
- Added `cast_df_to_str` task in `utils.py` and added this to `EpicorToDuckDB`, `SAPToDuckDB`, `SQLServerToDuckDB`
- Added `if_empty` parameter in `DuckDBCreateTableFromParquet` task and in `EpicorToDuckDB`, `SAPToDuckDB`,
`SQLServerToDuckDB` flows to check if output Parquet is empty and handle it properly.
- Added `check_if_empty_file()` and `handle_if_empty_file()` in `utils.py`


## [0.4.4] - 2022-06-09
### Added
- Added new connector - Outlook. Created `Outlook` source, `OutlookToDF` task and `OutlookToADLS` flow.
- Added new connector - Epicor. Created `Epicor` source, `EpicorToDF` task and `EpicorToDuckDB` flow.
- Enabled Databricks Connect in the image. To enable, [follow this guide](./README.md#executing-spark-jobs)
- Added `MySQL` source and `MySqlToADLS` flow
- Added `SQLServerToDF` task
- Added `SQLServerToDuckDB` flow which downloads data from SQLServer table, loads it to parquet file and then uplads it do DuckDB
- Added complete proxy set up in `SAPRFC` example (`viadot/examples/sap_rfc`)

### Changed
- Changed default name for the Prefect secret holding the name of the Azure KV secret storing Sendgrid credentials


## [0.4.3] - 2022-04-28
### Added
- Added `func` parameter to `SAPRFC` 
- Added `SAPRFCToADLS` flow which downloads data from SAP Database to to a pandas DataFrame, exports df to csv and uploads it to Azure Data Lake.
- Added `adls_file_name` in  `SupermetricsToADLS` and `SharepointToADLS` flows
- Added `BigQueryToADLS` flow class which anables extract data from BigQuery.
- Added `Salesforce` source
- Added `SalesforceUpsert` task
- Added `SalesforceBulkUpsert` task
- Added C4C secret handling to `CloudForCustomersReportToADLS` flow (`c4c_credentials_secret` parameter)

### Fixed
- Fixed `get_flow_last_run_date()` incorrectly parsing the date
- Fixed C4C secret handling (tasks now correctly read the secret as the credentials, rather than assuming the secret is a container for credentials for all environments and trying to access specific key inside it). In other words, tasks now assume the secret holds credentials, rather than a dict of the form `{env: credentials, env2: credentials2}`
- Fixed `utils.gen_bulk_insert_query_from_df()` failing with > 1000 rows due to INSERT clause limit by chunking the data into multiple INSERTs
- Fixed `get_flow_last_run_date()` incorrectly parsing the date
- Fixed `MultipleFlows` when one flow is passed and when last flow fails.


## [0.4.2] - 2022-04-08
### Added
- Added `AzureDataLakeRemove` task

### Changed
- Changed name of task file from `prefect` to `prefect_date_range`

### Fixed
- Fixed out of range issue in `prefect_date_range`


## [0.4.1] - 2022-04-07
### Changed
- bumped version


## [0.4.0] - 2022-04-07
### Added
- Added `custom_mail_state_handler` task that sends email notification using a custom SMTP server.
- Added new function `df_clean_column` that cleans data frame columns from special characters
- Added `df_clean_column` util task that removes special characters from a pandas DataFrame
- Added `MultipleFlows` flow class which enables running multiple flows in a given order.
- Added `GetFlowNewDateRange` task to change date range based on Prefect flows
- Added `check_col_order` parameter in `ADLSToAzureSQL`
- Added new source `ASElite` 
- Added KeyVault support in `CloudForCustomers` tasks
- Added `SQLServer` source
- Added `DuckDBToDF` task
- Added `DuckDBTransform` flow
- Added `SQLServerCreateTable` task
- Added `credentials` param to `BCPTask`
- Added `get_sql_dtypes_from_df` and `update_dict` util tasks
- Added `DuckDBToSQLServer` flow
- Added `if_exists="append"` option to `DuckDB.create_table_from_parquet()`
- Added `get_flow_last_run_date` util function
- Added `df_to_dataset` task util for writing DataFrames to data lakes using `pyarrow`
- Added retries to Cloud for Customers tasks
- Added `chunksize` parameter to `C4CToDF` task to allow pulling data in chunks
- Added `chunksize` parameter to `BCPTask` task to allow more control over the load process
- Added support for SQL Server's custom `datetimeoffset` type
- Added `AzureSQLToDF` task
- Added `AzureDataLakeRemove` task
- Added `AzureSQLUpsert` task

### Changed
- Changed the base class of `AzureSQL` to `SQLServer`
- `df_to_parquet()` task now creates directories if needed
- Added several more separators to check for automatically in `SAPRFC.to_df()`
- Upgraded `duckdb` version to 0.3.2

### Fixed
- Fixed bug with `CheckColumnOrder` task
- Fixed OpenSSL config for old SQL Servers still using TLS < 1.2
- `BCPTask` now correctly handles custom SQL Server port 
- Fixed `SAPRFC.to_df()` ignoring user-specified separator
- Fixed temporary CSV generated by the `DuckDBToSQLServer` flow not being cleaned up
- Fixed some mappings in `get_sql_dtypes_from_df()` and optimized performance
- Fixed `BCPTask` - the case when the file path contained a space
- Fixed credential evaluation logic (`credentials` is now evaluated before `config_key`)
- Fixed "$top" and "$skip" values being ignored by `C4CToDF` task if provided in the `params` parameter
- Fixed `SQL.to_df()` incorrectly handling queries that begin with whitespace

### Removed
- Removed `autopick_sep` parameter from `SAPRFC` functions. The separator is now always picked automatically if not provided.
- Removed `dtypes_to_json` task to task_utils.py


## [0.3.2] - 2022-02-17
### Fixed
- fixed an issue with schema info within `CheckColumnOrder` class. 


## [0.3.1] - 2022-02-17
### Changed
-`ADLSToAzureSQL` - added `remove_tab`  parameter to remove uncessery tab separators from data. 

### Fixed
- fixed an issue with return df within `CheckColumnOrder` class. 


## [0.3.0] - 2022-02-16
### Added
- new source `SAPRFC` for connecting with SAP using the `pyRFC` library (requires pyrfc as well as the SAP NW RFC library that can be downloaded [here](https://support.sap.com/en/product/connectors/nwrfcsdk.html)
- new source `DuckDB` for connecting with the `DuckDB` database
- new task `SAPRFCToDF` for loading data from SAP to a pandas DataFrame
- new tasks, `DuckDBQuery` and `DuckDBCreateTableFromParquet`, for interacting with DuckDB
- new flow `SAPToDuckDB` for moving data from SAP to DuckDB
- Added `CheckColumnOrder` task
- C4C connection with url and report_url documentation
-`SQLIteInsert` check if DataFrame is empty or object is not a DataFrame
- KeyVault support in `SharepointToDF` task
- KeyVault support in `CloudForCustomers` tasks

### Changed
- pinned Prefect version to 0.15.11
- `df_to_csv` now creates dirs if they don't exist
- `ADLSToAzureSQL` - when data in csv coulmns has unnecessary "\t" then removes them

### Fixed
- fixed an issue with duckdb calls seeing initial db snapshot instead of the updated state (#282)
- C4C connection with url and report_url optimization
- column mapper in C4C source


## [0.2.15] - 2022-01-12
### Added
- new option to `ADLSToAzureSQL` Flow - `if_exists="delete"`
- `SQL` source: `create_table()` already handles `if_exists`; now it handles a new option for `if_exists()`
- `C4CToDF` and `C4CReportToDF` tasks are provided as a class instead of function


### Fixed 
- Appending issue within CloudForCustomers source
- An early return bug in `UKCarbonIntensity` in `to_df` method


## [0.2.14] - 2021-12-01
### Fixed
- authorization issue within `CloudForCustomers` source


## [0.2.13] - 2021-11-30
### Added
- Added support for file path to `CloudForCustomersReportToADLS` flow
- Added `flow_of_flows` list handling
- Added support for JSON files in `AzureDataLakeToDF`

### Fixed
- `Supermetrics` source: `to_df()` now correctly handles `if_empty` in case of empty results

### Changed
- `Sharepoint` and `CloudForCustomers` sources will now provide an informative `CredentialError` which is also raised early. This will make issues with input credenials immediately clear to the user.
- Removed set_key_value from `CloudForCustomersReportToADLS` flow


## [0.2.12] - 2021-11-25
### Added
- Added `Sharepoint` source
- Added `SharepointToDF` task
- Added `SharepointToADLS` flow
- Added `CloudForCustomers` source
- Added `c4c_report_to_df` taks
- Added `def c4c_to_df` task
- Added `CloudForCustomersReportToADLS` flow
- Added `df_to_csv` task to task_utils.py
- Added `df_to_parquet` task to task_utils.py
- Added `dtypes_to_json` task to task_utils.py


## [0.2.11] - 2021-10-30
### Fixed
- `ADLSToAzureSQL` - fixed path to csv issue. 
- `SupermetricsToADLS` - fixed local json path issue. 


## [0.2.10] - 2021-10-29
### Release due to CI/CD error


## [0.2.9] - 2021-10-29
### Release due to CI/CD error


## [0.2.8] - 2021-10-29
### Changed
- CI/CD: `dev` image is now only published on push to the `dev` branch
- Docker: 
  - updated registry links to use the new `ghcr.io` domain
  - `run.sh` now also accepts the `-t` option. When run in standard mode, it will only spin up the `viadot_jupyter_lab` service.
  When ran with `-t dev`, it will also spin up `viadot_testing` and `viadot_docs` containers.

### Fixed
- ADLSToAzureSQL - fixed path parameter issue.


## [0.2.7] - 2021-10-04
### Added
- Added `SQLiteQuery` task
- Added `CloudForCustomers` source
- Added `CloudForCustomersToDF` and `CloudForCustomersToCSV` tasks
- Added `CloudForCustomersToADLS` flow
- Added support for parquet in `CloudForCustomersToDF`
- Added style guidelines to the `README`
- Added local setup and commands to the `README`

### Changed
- Changed CI/CD algorithm
  - the `latest` Docker image is now only updated on release and is the same exact image as the latest release
  - the `dev` image is released only on pushes and PRs to the `dev` branch (so dev branch = dev image)
- Modified `ADLSToAzureSQL` - *read_sep* and *write_sep* parameters added to the flow.

### Fixed
- Fixed `ADLSToAzureSQL` breaking in `"append"` mode if the table didn't exist (#145).
- Fixed `ADLSToAzureSQL` breaking in promotion path for csv files. 


## [0.2.6] - 2021-09-22
### Added
- Added flows library docs to the references page

### Changed
- Moved task library docs page to topbar
- Updated docs for task and flows


## [0.2.5] - 2021-09-20
### Added
- Added `start` and `end_date` parameters to `SupermetricsToADLS` flow
- Added a tutorial on how to pull data from `Supermetrics`


## [0.2.4] - 2021-09-06
### Added
- Added documentation (both docstrings and MKDocs docs) for multiple tasks
- Added `start_date` and `end_date` parameters to the `SupermetricsToAzureSQL` flow
- Added a temporary workaround `df_to_csv_task` task to the `SupermetricsToADLS` flow to handle mixed dtype columns not handled automatically by DataFrame's `to_parquet()` method


## [0.2.3] - 2021-08-19
### Changed
- Modified `RunGreatExpectationsValidation` task to use the built in support for evaluation parameters added in Prefect v0.15.3
- Modified `SupermetricsToADLS` and `ADLSGen1ToAzureSQLNew` flows to align with this [recipe](https://docs.prefect.io/orchestration/flow_config/storage.html#loading-additional-files-with-git-storage) for reading the expectation suite JSON
The suite now has to be loaded before flow initialization in the flow's python file and passed as an argument to the flow's constructor.
- Modified `RunGreatExpectationsValidation`'s `expectations_path` parameter to point to the directory containing the expectation suites instead of the
Great Expectations project directory, which was confusing. The project directory is now only used internally and not exposed to the user
- Changed the logging of docs URL for `RunGreatExpectationsValidation` task to use GE's recipe from [the docs](https://docs.greatexpectations.io/docs/guides/validation/advanced/how_to_implement_custom_notifications/)

### Added
- Added a test for `SupermetricsToADLS` flow
 -Added a test for `AzureDataLakeList` task
- Added PR template for new PRs
- Added a `write_to_json` util task to the `SupermetricsToADLS` flow. This task dumps the input expectations dict to the local filesystem as is required by Great Expectations.
This allows the user to simply pass a dict with their expectations and not worry about the project structure required by Great Expectations
- Added `Shapely` and `imagehash` dependencies required for full `visions` functionality (installing `visions[all]` breaks the build)
- Added more parameters to control CSV parsing in the `ADLSGen1ToAzureSQLNew` flow
- Added `keep_output` parameter to the `RunGreatExpectationsValidation` task to control Great Expectations output to the filesystem
- Added `keep_validation_output` parameter and `cleanup_validation_clutter` task to the `SupermetricsToADLS` flow to control Great Expectations output to the filesystem

### Removed
- Removed `SupermetricsToAzureSQLv2` and `SupermetricsToAzureSQLv3` flows
- Removed `geopy` dependency


## [0.2.2] - 2021-07-27
### Added
- Added support for parquet in `AzureDataLakeToDF`
- Added proper logging to the `RunGreatExpectationsValidation` task
- Added the `viz` Prefect extra to requirements to allow flow visualizaion
- Added a few utility tasks in `task_utils`
- Added `geopy` dependency
- Tasks:
  - `AzureDataLakeList` - for listing files in an ADLS directory
- Flows:
  - `ADLSToAzureSQL` - promoting files to conformed, operations, 
  creating an SQL table and inserting the data into it
  - `ADLSContainerToContainer` - copying files between ADLS containers

### Changed
- Renamed `ReadAzureKeyVaultSecret` and `RunAzureSQLDBQuery` tasks to match Prefect naming style
- Flows:
  - `SupermetricsToADLS` - changed csv to parquet file extension. File and schema info are loaded to the `RAW` container. 

### Fixed
- Removed the broken version autobump from CI


## [0.2.1] - 2021-07-14
### Added
- Flows:
  - `SupermetricsToADLS` - supporting immutable ADLS setup

### Changed
- A default value for the `ds_user` parameter in `SupermetricsToAzureSQLv3` can now be 
specified in the `SUPERMETRICS_DEFAULT_USER` secret
- Updated multiple dependencies

### Fixed
- Fixed "Local run of `SupermetricsToAzureSQLv3` skips all tasks after `union_dfs_task`" (#59)
- Fixed the `release` GitHub action


## [0.2.0] - 2021-07-12
### Added
- Sources:
  - `AzureDataLake` (supports gen1 & gen2)
  - `SQLite`

- Tasks:
  - `DownloadGitHubFile`
  - `AzureDataLakeDownload`
  - `AzureDataLakeUpload`
  - `AzureDataLakeToDF`
  - `ReadAzureKeyVaultSecret`
  - `CreateAzureKeyVaultSecret`
  - `DeleteAzureKeyVaultSecret`
  - `SQLiteInsert`
  - `SQLiteSQLtoDF`
  - `AzureSQLCreateTable`
  - `RunAzureSQLDBQuery`
  - `BCPTask`
  - `RunGreatExpectationsValidation`
  - `SupermetricsToDF`

- Flows:
  - `SupermetricsToAzureSQLv1`
  - `SupermetricsToAzureSQLv2`
  - `SupermetricsToAzureSQLv3`
  - `AzureSQLTransform`
  - `Pipeline`
  - `ADLSGen1ToGen2`
  - `ADLSGen1ToAzureSQL`
  - `ADLSGen1ToAzureSQLNew`

- Examples:
  - Hello world flow
  - Supermetrics Google Ads extract

### Changed
- Tasks now use secrets for credential management (azure tasks use Azure Key Vault secrets)
- SQL source now has a default query timeout of 1 hour

### Fixed
- Fix `SQLite` tests
- Multiple stability improvements with retries and timeouts


## [0.1.12] - 2021-05-08
### Changed
- Moved from poetry to pip

### Fixed
- Fix `AzureBlobStorage`'s `to_storage()` method is missing the final upload blob part<|MERGE_RESOLUTION|>--- conflicted
+++ resolved
@@ -5,17 +5,13 @@
 and this project adheres to [Semantic Versioning](https://semver.org/spec/v2.0.0.html).
 
 ## [Unreleased]
-<<<<<<< HEAD
 ### Added 
+- Added `validate_date_filter` parameter to `Epicor` source, `EpicorOrdersToDF` task and `EpicorOrdersToDuckDB` flow.
+This parameter enables user to decide whether or not filter should be validated.
 - Added `Mediatool` source class
 - Added `MediatoolToDF` task class
 - Added `MediatoolToADLS` flow class
 
-=======
-### Added
-- Added `validate_date_filter` parameter to `Epicor` source, `EpicorOrdersToDF` task and `EpicorOrdersToDuckDB` flow.
-This parameter enables user to decide whether or not filter should be validated.
->>>>>>> dda239c2
 
 ## [0.4.12] - 2023-01-31
 ### Added
@@ -28,24 +24,18 @@
 - Added `get_survey_list` into `Mindful` Source file.
 
 
-### Changed
-- Updated `genesys_to_adls.py` flow with the `adls_bulk_upload` task
-- Updated `mindful_to_adls.py` flow with the `adls_bulk_upload` task
-- Changed `MindfulToCSV` task to download surveys info.
-
-
 ## [0.4.11] - 2022-12-15
 ### Added
 - Added into `Genesys` the new view type `AGENT`. 
 
 ### Changed
 - Changed data extraction logic for `Outlook` data.
-
 
 ### Added 
 - Added Mediatool source class
 - Added MediatoolToDF task class
 - Added MediatoolToADLS flow class
+
 
 ## [0.4.10] - 2022-11-16
 ### Added

# Changelog
All notable changes to this project will be documented in this file.

The format is based on [Keep a Changelog](https://keepachangelog.com/en/1.0.0/),
and this project adheres to [Semantic Versioning](https://semver.org/spec/v2.0.0.html).

## [Unreleased]

### Added
- Added new view type `agent_interaction_view_type` in `Genesys`source.
- Added `TM1` source class.
- Added `TM1ToDF` task class.
- Added `set_prefect_kv` parameter to `BigQueryToADLS` with `False` as a default. If there is a need to create new pair in KV Store the parameter can be changed to `True`.
<<<<<<< HEAD

### Fixed
- Fixed bug for endpoint `conversations` in GET method in `Genesys` Task.
=======
- Added `_rename_duplicated_fields` method to `SharepointListToDF` task class for finding and rename duplicated columns
- Added new view type `agent_interaction_view_type` in `Genesys`source.
- Added libraries `nltk` and `sklearn` to `requirements`.
>>>>>>> 3389cb12

### Changed
- Splitted test for Eurostat on source tests and task tests
- Modified `SharepointList` source class: 
  -> docstrings update
- Modified `SharepointToADLS` flow class:
  -> docstrings update
  -> changed set_prefect_kv: bool = False to prevent forced KV store append
- Modified `SharepointListToADLS` flow class:
  -> changed set_prefect_kv: bool = False to prevent forced KV store append
- Modified `SharepointList` source class:
  -> docstrings update
  -> Changed `_unpack_fields` method to handle Sharepoint MultiChoiceField type + small improvements
  -> Changed `get_fields` method to handle special characters - different approach to call get() and execute_query()
  -> Renamed method from `select_expandable_user_fields` to `select_fields` + update for MultiChoiceField type
  -> Changed `check_filters` method errors messages and more checks added
  -> Changed `operators_mapping` method errors messages
  -> Changed `make_filter_for_df` method errors messages
- Modified `SharepointListToDF` task class:
  -> docstrings update
- Splitted test for Eurostat on source tests and task tests.
- Modified `CustomerGauge` source class with simplified logic to return json structure.
- Expanded `CustomerGaugeToDF` task class with separate cleaning functions and handling nested json structure flattening with two new methods `_field_reference_unpacker` and `_nested_dict_transformer`.
- Changed `CustomerGaugeToADLS` to containing new arguments.

### Fixed


## [0.4.21] - 2023-10-26
### Added
- Added `validate_df` task to task_utils.
- Added `SharepointList` source class.
- Added `SharepointListToDF` task class.
- Added `SharepointListToADLS` flow class.
- Added tests for `SharepointList`.
- Added `get_nested_dict` to utils.py.

### Fixed

### Changed
- Changed `GenesysToCSV` logic for end_point == "conversations". Added new fields to extraction.

## [0.4.20] - 2023-10-12
### Added
- Added `Office365-REST-Python-Client` library to `requirements`.
- Added `GetSalesQuotationData` view in `BusinessCore` source.
- Added new ViewType `queue_interaction_detail_view` to Genesys.
- Added new column `_viadot_source` to BigQuery extraction.

### Changed
- Changed the flow name from `TransformAndCatalog` to `TransformAndCatalogToLuma`. 
- Modified `add_viadot_metadata_columns` to be able to apply a parameter source_name to the decorator for `to_df` function or function where the DataFrame is generated.
- Changed `SharepointToDF` task in order to implement `add_viadot_metadata_columns` with value `source_name="Sharepoint"` after changes.
- Changed `Mindful` credentials passed by the `auth` parameter, instead of the `header`.


## [0.4.19] - 2023-08-31
### Added
- Added `add_viadot_metadata_columns` function that will be used as a decorator for `to_df` class methods.
- Added `TransformAndCatalog` flow.
- Added `CloneRepo` task.
- Added `LumaIngest` task.

### Fixed
- Updated Dockerfile - Changed Linux (RPM/DEB/APK) installer packages.


## [0.4.18] - 2023-07-27
### Added
- Added `SQLServerToParquet` flow.
- Added `SAPBW` source class.
- Added `SAPBWToDF` task class.
- Added `SAPBWToADLS` flow class.
- Added a new `end_point` parameter in `genesys_api_connection` to make it more generic.
- Added `VidClubToADLS` flow class.

### Fixed
- Fixed a bug in `subject` (extra separator) and in `receivers` (long strings) parameters in `Outlook` connector. 
- Fixed issue with credentials handling in `VidClub` source class.
- Fixed issue with missing arguments in `VidClubToDF` task class.

### Changed
- Genesys API call method and the name changed from `genesys_generate_exports` to `genesys_api_connection`. 
- Added `GET` connection inside the method `genesys_api_connection`.
- Added new parameters in the `GenesysToCSV` task to be able to extract `web message` files.
- Changed looping structure for API calls in `VidClub` source class to use time intervals.
- Changed `VidClubToDF` task class to use total_load function from source.

### Removed
- Removed methods never used in production: `get_analitics_url_report`, `get_all_schedules_job`, `schedule_report`,
`to_df`, `delete_scheduled_report_job` and `generate_reporting_export`.


## [0.4.17] - 2023-06-15
### Fixed
- Fixed issue with `tzlocal` for O365 package


## [0.4.16] - 2023-06-15
### Added
- Added `VidClub` source class
- Added `VidClubToDF` task class
- Added `GetPendingSalesOrderData`, `GetSalesInvoiceData`, `GetSalesReturnDetailData` 
 `GetSalesOrderData` endpoints in `BusinessCore()` source.
- Added `url` parameter to `CustomerGauge` source, and `endpoint_url` parameter to `CustomerGaugeToDF` task 
and `CustomerGaugeToADLS` flow. This parameter enables to pass the endpoint URL by user.
- Added new parameter `outbox_list` at all leves in `Outlook` connector to tag mailbox folders.

### Fixed
- Fixed `to_parquet()` from `base.py` when there is no directory specified in path 

### Changed
- Changed loop when retrieving email in `Outlook` source file, to cover all possible folders and subfolders.


## [0.4.15] - 2023-05-11
### Added
- Added `BusinessCore` source class
- Added `BusinessCoreToParquet` task class
- Added `Eurostat` source, task and flow classes
- Added `verify` parameter to `handle_api_response()`.
- Added `to_parquet()` in `base.py`
- Added new source class `SAPRFCV2` in `sap_rfc.py` with new approximation.
- Added new parameter `rfc_replacement` to `sap_rfc_to_adls.py` to replace
an extra separator character within a string column to avoid conflicts.
- Added `rfc_unique_id` in `SAPRFCV2` to merge chunks on this column.
- Added `close_connection()` to `SAPRFC` and `SAPRFCV2`

### Fixed
- Removed `try-except` sentence and added a new logic to remove extra separators in `sap_rfc.py` 
source file, to vaoid a mismatch in columns lenght between iterative connections to SAP tables.
- When `SAP` tables are updated during `sap_rfc.py` scrip running, if there are chunks, the
columns in the next chunk are unrelated rows.
- Fixed `sap_rfc.py` source file to not breakdown by both, 
and extra separator in a row and adding new rows in SAP table between iterations.


## [0.4.14] - 2023-04-13
### Added
- Added `anonymize_df` task function to `task_utils.py` to anonymize data in the dataframe in selected columns.
- Added `Hubspot` source class
- Added `HubspotToDF` task class
- Added `HubspotToADLS` flow class
- Added `CustomerGauge` source class
- Added `CustomerGaugeToDF` task class
- Added `CustomerGaugeToADLS` flow class

## [0.4.13] - 2023-03-15
### Added
- Added `validate_date_filter` parameter to `Epicor` source, `EpicorOrdersToDF` task and `EpicorOrdersToDuckDB` flow.
This parameter enables user to decide whether or not filter should be validated.
- Added `Mediatool` source class
- Added `MediatoolToDF` task class
- Added `MediatoolToADLS` flow class
- Added option to disable `check_dtypes_sort` in `ADLSToAzureSQL` flow.
- Added `query` parameter to `BigQueryToADLS` flow and `BigqueryToDF` task to be able to enter custom SQL query.
- Added new end point `conversations/details/query` connection to `Genesys` task.
- Added new task `filter_userid` in `GenesysToADLS` flow to filter out by user Ids list, previously passed by the user.

### Changed
- Changed parameter name in `BigQueryToADLS` flow - from `credentials_secret` to `credentials_key`


## [0.4.12] - 2023-01-31
### Added
- Added `view_type_time_sleep` to the Genesys `queue_performance_detail_view`.
- Added `FileNotFoundError` to catch up failures in `MindfulToCSV` and when creating SQL tables.
- Added `check_dtypes_sort` task into `ADLSToAzureSQL` to check if dtypes is properly sorted.
- Added `timeout` parameter to all `Task`s where it can be added.
- Added `timeout` parameter to all `Flow`s where it can be added.
- Added `adls_bulk_upload` task function to `task_utils.py`
- Added `get_survey_list` into `Mindful` Source file.

### Changed
- Updated `genesys_to_adls.py` flow with the `adls_bulk_upload` task
- Updated `mindful_to_adls.py` flow with the `adls_bulk_upload` task
- Changed `MindfulToCSV` task to download surveys info.


## [0.4.11] - 2022-12-15
### Added
- Added into `Genesys` the new view type `AGENT`. 

### Changed
- Changed data extraction logic for `Outlook` data.

## [0.4.10] - 2022-11-16
### Added
- Added `credentials_loader` function in utils
- Added new columns to `Epicor` source - `RequiredDate` and `CopperWeight`
- Added timeout to `DuckDBQuery` and `SAPRFCToDF`
- Added support for SQL queries with comments to `DuckDB` source
- Added "WITH" to query keywords in `DuckDB` source
- Added `avro-python3` library to `requirements`

### Changed
- Changed `duckdb` version to `0.5.1`
- Added new column into Data Frames created with `Mindful`.
- Added region parameter as an entry argument in `MindfulToADLS`.

### Fixed
- Fixed incorrect `if_exists="delete"` handling in `DuckDB.create_table_from_parquet()`
- Fixed `test_duckdb_to_sql_server.py` tests - revert to a previous version
- Removed `test__check_if_schema_exists()` test


## [0.4.9] - 2022-09-27
### Added
- Added new column named `_viadot_downloaded_at_utc` in genesys files with the datetime when it is created.
- Added sftp source class `SftpConnector`
- Added sftp tasks `SftpToDF` and `SftpList` 
- Added sftp flows `SftpToAzureSQL` and `SftpToADLS`
- Added new source file `mindful` to connect with mindful API.
- Added new task file `mindful` to be called by the Mindful Flow.
- Added new flow file `mindful_to_adls` to upload data from Mindful API tp ADLS.
- Added `recursive` parameter to `AzureDataLakeList` task


## [0.4.8] - 2022-09-06
### Added
- Added `protobuf` library to requirements


## [0.4.7] - 2022-09-06
### Added
- Added new flow - `SQLServerTransform` and new task `SQLServerQuery` to run queries on SQLServer
- Added `duckdb_query` parameter to `DuckDBToSQLServer` flow to enable option to create table
using outputs of SQL queries 
- Added handling empty DF in `set_new_kv()` task
- Added `update_kv` and `filter_column` params to `SAPRFCToADLS` and `SAPToDuckDB` flows and added `set_new_kv()` task
in `task_utils`
- Added Genesys API source `Genesys`
- Added tasks `GenesysToCSV` and `GenesysToDF`
- Added flows `GenesysToADLS` and `GenesysReportToADLS`
- Added `query` parameter to  `PrefectLogs` flow

### Changed
- Updated requirements.txt
- Changed 'handle_api_response()' method by adding more requests method also added contex menager


## [0.4.6] - 2022-07-21
### Added
- Added `rfc_character_limit` parameter in `SAPRFCToDF` task, `SAPRFC` source, `SAPRFCToADLS` and `SAPToDuckDB` flows
- Added `on_bcp_error` and `bcp_error_log_path` parameters in `BCPTask`
- Added ability to process queries which result exceed SAP's character per low limit in `SAPRFC` source
- Added new flow `PrefectLogs` for extracting all logs from Prefect with details
- Added `PrefectLogs` flow

### Changed
- Changed `CheckColumnOrder` task and `ADLSToAzureSQL` flow to handle appending to non existing table
- Changed tasks order in `EpicorOrdersToDuckDB`, `SAPToDuckDB` and `SQLServerToDuckDB` - casting 
DF to string before adding metadata
- Changed `add_ingestion_metadata_task()` to not to add metadata column when input DataFrame is empty
- Changed `check_if_empty_file()` logic according to changes in `add_ingestion_metadata_task()`
- Changed accepted values of `if_empty` parameter in `DuckDBCreateTableFromParquet`
- Updated `.gitignore` to ignore files with `*.bak` extension and to ignore `credentials.json` in any directory
- Changed logger messages in `AzureDataLakeRemove` task

### Fixed
- Fixed handling empty response in `SAPRFC` source
- Fixed issue in `BCPTask` when log file couln't be opened.
- Fixed log being printed too early in `Salesforce` source, which would sometimes cause a `KeyError`
- `raise_on_error` now behaves correctly in `upsert()` when receiving incorrect return codes from Salesforce

### Removed
- Removed option to run multiple queries in `SAPRFCToADLS`


## [0.4.5] - 2022-06-23
### Added
- Added `error_log_file_path` parameter in `BCPTask` that enables setting name of errors logs file 
- Added `on_error` parameter in `BCPTask` that tells what to do if bcp error occurs. 
- Added error log file and `on_bcp_error` parameter in `ADLSToAzureSQL`
- Added handling POST requests in `handle_api_response()` add added it to `Epicor` source.
- Added `SalesforceToDF` task
- Added `SalesforceToADLS` flow
- Added `overwrite_adls` option to `BigQueryToADLS` and `SharepointToADLS`
- Added `cast_df_to_str` task in `utils.py` and added this to `EpicorToDuckDB`, `SAPToDuckDB`, `SQLServerToDuckDB`
- Added `if_empty` parameter in `DuckDBCreateTableFromParquet` task and in `EpicorToDuckDB`, `SAPToDuckDB`,
`SQLServerToDuckDB` flows to check if output Parquet is empty and handle it properly.
- Added `check_if_empty_file()` and `handle_if_empty_file()` in `utils.py`


## [0.4.4] - 2022-06-09
### Added
- Added new connector - Outlook. Created `Outlook` source, `OutlookToDF` task and `OutlookToADLS` flow.
- Added new connector - Epicor. Created `Epicor` source, `EpicorToDF` task and `EpicorToDuckDB` flow.
- Enabled Databricks Connect in the image. To enable, [follow this guide](./README.md#executing-spark-jobs)
- Added `MySQL` source and `MySqlToADLS` flow
- Added `SQLServerToDF` task
- Added `SQLServerToDuckDB` flow which downloads data from SQLServer table, loads it to parquet file and then uplads it do DuckDB
- Added complete proxy set up in `SAPRFC` example (`viadot/examples/sap_rfc`)

### Changed
- Changed default name for the Prefect secret holding the name of the Azure KV secret storing Sendgrid credentials


## [0.4.3] - 2022-04-28
### Added
- Added `func` parameter to `SAPRFC` 
- Added `SAPRFCToADLS` flow which downloads data from SAP Database to to a pandas DataFrame, exports df to csv and uploads it to Azure Data Lake.
- Added `adls_file_name` in  `SupermetricsToADLS` and `SharepointToADLS` flows
- Added `BigQueryToADLS` flow class which anables extract data from BigQuery.
- Added `Salesforce` source
- Added `SalesforceUpsert` task
- Added `SalesforceBulkUpsert` task
- Added C4C secret handling to `CloudForCustomersReportToADLS` flow (`c4c_credentials_secret` parameter)

### Fixed
- Fixed `get_flow_last_run_date()` incorrectly parsing the date
- Fixed C4C secret handling (tasks now correctly read the secret as the credentials, rather than assuming the secret is a container for credentials for all environments and trying to access specific key inside it). In other words, tasks now assume the secret holds credentials, rather than a dict of the form `{env: credentials, env2: credentials2}`
- Fixed `utils.gen_bulk_insert_query_from_df()` failing with > 1000 rows due to INSERT clause limit by chunking the data into multiple INSERTs
- Fixed `get_flow_last_run_date()` incorrectly parsing the date
- Fixed `MultipleFlows` when one flow is passed and when last flow fails.


## [0.4.2] - 2022-04-08
### Added
- Added `AzureDataLakeRemove` task

### Changed
- Changed name of task file from `prefect` to `prefect_date_range`

### Fixed
- Fixed out of range issue in `prefect_date_range`


## [0.4.1] - 2022-04-07
### Changed
- bumped version


## [0.4.0] - 2022-04-07
### Added
- Added `custom_mail_state_handler` task that sends email notification using a custom SMTP server.
- Added new function `df_clean_column` that cleans data frame columns from special characters
- Added `df_clean_column` util task that removes special characters from a pandas DataFrame
- Added `MultipleFlows` flow class which enables running multiple flows in a given order.
- Added `GetFlowNewDateRange` task to change date range based on Prefect flows
- Added `check_col_order` parameter in `ADLSToAzureSQL`
- Added new source `ASElite` 
- Added KeyVault support in `CloudForCustomers` tasks
- Added `SQLServer` source
- Added `DuckDBToDF` task
- Added `DuckDBTransform` flow
- Added `SQLServerCreateTable` task
- Added `credentials` param to `BCPTask`
- Added `get_sql_dtypes_from_df` and `update_dict` util tasks
- Added `DuckDBToSQLServer` flow
- Added `if_exists="append"` option to `DuckDB.create_table_from_parquet()`
- Added `get_flow_last_run_date` util function
- Added `df_to_dataset` task util for writing DataFrames to data lakes using `pyarrow`
- Added retries to Cloud for Customers tasks
- Added `chunksize` parameter to `C4CToDF` task to allow pulling data in chunks
- Added `chunksize` parameter to `BCPTask` task to allow more control over the load process
- Added support for SQL Server's custom `datetimeoffset` type
- Added `AzureSQLToDF` task
- Added `AzureDataLakeRemove` task
- Added `AzureSQLUpsert` task

### Changed
- Changed the base class of `AzureSQL` to `SQLServer`
- `df_to_parquet()` task now creates directories if needed
- Added several more separators to check for automatically in `SAPRFC.to_df()`
- Upgraded `duckdb` version to 0.3.2

### Fixed
- Fixed bug with `CheckColumnOrder` task
- Fixed OpenSSL config for old SQL Servers still using TLS < 1.2
- `BCPTask` now correctly handles custom SQL Server port 
- Fixed `SAPRFC.to_df()` ignoring user-specified separator
- Fixed temporary CSV generated by the `DuckDBToSQLServer` flow not being cleaned up
- Fixed some mappings in `get_sql_dtypes_from_df()` and optimized performance
- Fixed `BCPTask` - the case when the file path contained a space
- Fixed credential evaluation logic (`credentials` is now evaluated before `config_key`)
- Fixed "$top" and "$skip" values being ignored by `C4CToDF` task if provided in the `params` parameter
- Fixed `SQL.to_df()` incorrectly handling queries that begin with whitespace

### Removed
- Removed `autopick_sep` parameter from `SAPRFC` functions. The separator is now always picked automatically if not provided.
- Removed `dtypes_to_json` task to task_utils.py


## [0.3.2] - 2022-02-17
### Fixed
- fixed an issue with schema info within `CheckColumnOrder` class. 


## [0.3.1] - 2022-02-17
### Changed
-`ADLSToAzureSQL` - added `remove_tab`  parameter to remove uncessery tab separators from data. 

### Fixed
- fixed an issue with return df within `CheckColumnOrder` class. 


## [0.3.0] - 2022-02-16
### Added
- new source `SAPRFC` for connecting with SAP using the `pyRFC` library (requires pyrfc as well as the SAP NW RFC library that can be downloaded [here](https://support.sap.com/en/product/connectors/nwrfcsdk.html)
- new source `DuckDB` for connecting with the `DuckDB` database
- new task `SAPRFCToDF` for loading data from SAP to a pandas DataFrame
- new tasks, `DuckDBQuery` and `DuckDBCreateTableFromParquet`, for interacting with DuckDB
- new flow `SAPToDuckDB` for moving data from SAP to DuckDB
- Added `CheckColumnOrder` task
- C4C connection with url and report_url documentation
-`SQLIteInsert` check if DataFrame is empty or object is not a DataFrame
- KeyVault support in `SharepointToDF` task
- KeyVault support in `CloudForCustomers` tasks

### Changed
- pinned Prefect version to 0.15.11
- `df_to_csv` now creates dirs if they don't exist
- `ADLSToAzureSQL` - when data in csv coulmns has unnecessary "\t" then removes them

### Fixed
- fixed an issue with duckdb calls seeing initial db snapshot instead of the updated state (#282)
- C4C connection with url and report_url optimization
- column mapper in C4C source


## [0.2.15] - 2022-01-12
### Added
- new option to `ADLSToAzureSQL` Flow - `if_exists="delete"`
- `SQL` source: `create_table()` already handles `if_exists`; now it handles a new option for `if_exists()`
- `C4CToDF` and `C4CReportToDF` tasks are provided as a class instead of function


### Fixed 
- Appending issue within CloudForCustomers source
- An early return bug in `UKCarbonIntensity` in `to_df` method


## [0.2.14] - 2021-12-01
### Fixed
- authorization issue within `CloudForCustomers` source


## [0.2.13] - 2021-11-30
### Added
- Added support for file path to `CloudForCustomersReportToADLS` flow
- Added `flow_of_flows` list handling
- Added support for JSON files in `AzureDataLakeToDF`

### Fixed
- `Supermetrics` source: `to_df()` now correctly handles `if_empty` in case of empty results

### Changed
- `Sharepoint` and `CloudForCustomers` sources will now provide an informative `CredentialError` which is also raised early. This will make issues with input credenials immediately clear to the user.
- Removed set_key_value from `CloudForCustomersReportToADLS` flow


## [0.2.12] - 2021-11-25
### Added
- Added `Sharepoint` source
- Added `SharepointToDF` task
- Added `SharepointToADLS` flow
- Added `CloudForCustomers` source
- Added `c4c_report_to_df` taks
- Added `def c4c_to_df` task
- Added `CloudForCustomersReportToADLS` flow
- Added `df_to_csv` task to task_utils.py
- Added `df_to_parquet` task to task_utils.py
- Added `dtypes_to_json` task to task_utils.py


## [0.2.11] - 2021-10-30
### Fixed
- `ADLSToAzureSQL` - fixed path to csv issue. 
- `SupermetricsToADLS` - fixed local json path issue. 


## [0.2.10] - 2021-10-29
### Release due to CI/CD error


## [0.2.9] - 2021-10-29
### Release due to CI/CD error


## [0.2.8] - 2021-10-29
### Changed
- CI/CD: `dev` image is now only published on push to the `dev` branch
- Docker: 
  - updated registry links to use the new `ghcr.io` domain
  - `run.sh` now also accepts the `-t` option. When run in standard mode, it will only spin up the `viadot_jupyter_lab` service.
  When ran with `-t dev`, it will also spin up `viadot_testing` and `viadot_docs` containers.

### Fixed
- ADLSToAzureSQL - fixed path parameter issue.


## [0.2.7] - 2021-10-04
### Added
- Added `SQLiteQuery` task
- Added `CloudForCustomers` source
- Added `CloudForCustomersToDF` and `CloudForCustomersToCSV` tasks
- Added `CloudForCustomersToADLS` flow
- Added support for parquet in `CloudForCustomersToDF`
- Added style guidelines to the `README`
- Added local setup and commands to the `README`

### Changed
- Changed CI/CD algorithm
  - the `latest` Docker image is now only updated on release and is the same exact image as the latest release
  - the `dev` image is released only on pushes and PRs to the `dev` branch (so dev branch = dev image)
- Modified `ADLSToAzureSQL` - *read_sep* and *write_sep* parameters added to the flow.

### Fixed
- Fixed `ADLSToAzureSQL` breaking in `"append"` mode if the table didn't exist (#145).
- Fixed `ADLSToAzureSQL` breaking in promotion path for csv files. 


## [0.2.6] - 2021-09-22
### Added
- Added flows library docs to the references page

### Changed
- Moved task library docs page to topbar
- Updated docs for task and flows


## [0.2.5] - 2021-09-20
### Added
- Added `start` and `end_date` parameters to `SupermetricsToADLS` flow
- Added a tutorial on how to pull data from `Supermetrics`


## [0.2.4] - 2021-09-06
### Added
- Added documentation (both docstrings and MKDocs docs) for multiple tasks
- Added `start_date` and `end_date` parameters to the `SupermetricsToAzureSQL` flow
- Added a temporary workaround `df_to_csv_task` task to the `SupermetricsToADLS` flow to handle mixed dtype columns not handled automatically by DataFrame's `to_parquet()` method


## [0.2.3] - 2021-08-19
### Changed
- Modified `RunGreatExpectationsValidation` task to use the built in support for evaluation parameters added in Prefect v0.15.3
- Modified `SupermetricsToADLS` and `ADLSGen1ToAzureSQLNew` flows to align with this [recipe](https://docs.prefect.io/orchestration/flow_config/storage.html#loading-additional-files-with-git-storage) for reading the expectation suite JSON
The suite now has to be loaded before flow initialization in the flow's python file and passed as an argument to the flow's constructor.
- Modified `RunGreatExpectationsValidation`'s `expectations_path` parameter to point to the directory containing the expectation suites instead of the
Great Expectations project directory, which was confusing. The project directory is now only used internally and not exposed to the user
- Changed the logging of docs URL for `RunGreatExpectationsValidation` task to use GE's recipe from [the docs](https://docs.greatexpectations.io/docs/guides/validation/advanced/how_to_implement_custom_notifications/)

### Added
- Added a test for `SupermetricsToADLS` flow
 -Added a test for `AzureDataLakeList` task
- Added PR template for new PRs
- Added a `write_to_json` util task to the `SupermetricsToADLS` flow. This task dumps the input expectations dict to the local filesystem as is required by Great Expectations.
This allows the user to simply pass a dict with their expectations and not worry about the project structure required by Great Expectations
- Added `Shapely` and `imagehash` dependencies required for full `visions` functionality (installing `visions[all]` breaks the build)
- Added more parameters to control CSV parsing in the `ADLSGen1ToAzureSQLNew` flow
- Added `keep_output` parameter to the `RunGreatExpectationsValidation` task to control Great Expectations output to the filesystem
- Added `keep_validation_output` parameter and `cleanup_validation_clutter` task to the `SupermetricsToADLS` flow to control Great Expectations output to the filesystem

### Removed
- Removed `SupermetricsToAzureSQLv2` and `SupermetricsToAzureSQLv3` flows
- Removed `geopy` dependency


## [0.2.2] - 2021-07-27
### Added
- Added support for parquet in `AzureDataLakeToDF`
- Added proper logging to the `RunGreatExpectationsValidation` task
- Added the `viz` Prefect extra to requirements to allow flow visualizaion
- Added a few utility tasks in `task_utils`
- Added `geopy` dependency
- Tasks:
  - `AzureDataLakeList` - for listing files in an ADLS directory
- Flows:
  - `ADLSToAzureSQL` - promoting files to conformed, operations, 
  creating an SQL table and inserting the data into it
  - `ADLSContainerToContainer` - copying files between ADLS containers

### Changed
- Renamed `ReadAzureKeyVaultSecret` and `RunAzureSQLDBQuery` tasks to match Prefect naming style
- Flows:
  - `SupermetricsToADLS` - changed csv to parquet file extension. File and schema info are loaded to the `RAW` container. 

### Fixed
- Removed the broken version autobump from CI


## [0.2.1] - 2021-07-14
### Added
- Flows:
  - `SupermetricsToADLS` - supporting immutable ADLS setup

### Changed
- A default value for the `ds_user` parameter in `SupermetricsToAzureSQLv3` can now be 
specified in the `SUPERMETRICS_DEFAULT_USER` secret
- Updated multiple dependencies

### Fixed
- Fixed "Local run of `SupermetricsToAzureSQLv3` skips all tasks after `union_dfs_task`" (#59)
- Fixed the `release` GitHub action


## [0.2.0] - 2021-07-12
### Added
- Sources:
  - `AzureDataLake` (supports gen1 & gen2)
  - `SQLite`

- Tasks:
  - `DownloadGitHubFile`
  - `AzureDataLakeDownload`
  - `AzureDataLakeUpload`
  - `AzureDataLakeToDF`
  - `ReadAzureKeyVaultSecret`
  - `CreateAzureKeyVaultSecret`
  - `DeleteAzureKeyVaultSecret`
  - `SQLiteInsert`
  - `SQLiteSQLtoDF`
  - `AzureSQLCreateTable`
  - `RunAzureSQLDBQuery`
  - `BCPTask`
  - `RunGreatExpectationsValidation`
  - `SupermetricsToDF`

- Flows:
  - `SupermetricsToAzureSQLv1`
  - `SupermetricsToAzureSQLv2`
  - `SupermetricsToAzureSQLv3`
  - `AzureSQLTransform`
  - `Pipeline`
  - `ADLSGen1ToGen2`
  - `ADLSGen1ToAzureSQL`
  - `ADLSGen1ToAzureSQLNew`

- Examples:
  - Hello world flow
  - Supermetrics Google Ads extract

### Changed
- Tasks now use secrets for credential management (azure tasks use Azure Key Vault secrets)
- SQL source now has a default query timeout of 1 hour

### Fixed
- Fix `SQLite` tests
- Multiple stability improvements with retries and timeouts


## [0.1.12] - 2021-05-08
### Changed
- Moved from poetry to pip

### Fixed
- Fix `AzureBlobStorage`'s `to_storage()` method is missing the final upload blob part<|MERGE_RESOLUTION|>--- conflicted
+++ resolved
@@ -11,15 +11,12 @@
 - Added `TM1` source class.
 - Added `TM1ToDF` task class.
 - Added `set_prefect_kv` parameter to `BigQueryToADLS` with `False` as a default. If there is a need to create new pair in KV Store the parameter can be changed to `True`.
-<<<<<<< HEAD
-
-### Fixed
-- Fixed bug for endpoint `conversations` in GET method in `Genesys` Task.
-=======
 - Added `_rename_duplicated_fields` method to `SharepointListToDF` task class for finding and rename duplicated columns
 - Added new view type `agent_interaction_view_type` in `Genesys`source.
 - Added libraries `nltk` and `sklearn` to `requirements`.
->>>>>>> 3389cb12
+
+### Fixed
+- Fixed bug for endpoint `conversations` in GET method in `Genesys` Task.
 
 ### Changed
 - Splitted test for Eurostat on source tests and task tests

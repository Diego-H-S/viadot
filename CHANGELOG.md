--- conflicted
+++ resolved
@@ -6,10 +6,9 @@
 
 ## [Unreleased]
 
-<<<<<<< HEAD
 ### Fixed
 - Fixed `to_parquet()` from `base.py` when there is no directory specified in path 
-=======
+
 ### Added
 - Added `VidClub` source class
 - Added `VidClubToDF` task class
@@ -17,7 +16,7 @@
  `GetSalesOrderData` endpoints in `BusinessCore()` source.
 - Added `url` parameter to `CustomerGauge` source, and `endpoint_url` parameter to `CustomerGaugeToDF` task 
 and `CustomerGaugeToADLS` flow. This parameter enables to pass the endpoint URL by user.
->>>>>>> 832bc13c
+
 
 ## [0.4.15] - 2023-05-11
 ### Added

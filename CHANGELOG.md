--- conflicted
+++ resolved
@@ -18,15 +18,13 @@
 - Added `update_kv` and `filter_column` params to `SAPRFCToADLS` and `SAPToDuckDB` flows and added `set_new_kv()` task
 - Added `recursive` parameter to `AzureDataLakeList` task
 in `task_utils`
-<<<<<<< HEAD
 - Added sftp source class `SftpConnector`
 - Added sftp tasks `SftpToDF` and `SftpList` 
-=======
+
 - Added Genesys API source `Genesys`
 - Added tasks `GenesysToCSV` and `GenesysToDF`
 - Added flows `GenesysToADLS` and `GenesysReportToADLS`
 - Added `query` parameter to  `PrefectLogs` flow
->>>>>>> b3cbf771
 
 ### Changed
 - Updated requirements.txt

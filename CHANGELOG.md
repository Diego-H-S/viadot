# Changelog
All notable changes to this project will be documented in this file.

The format is based on [Keep a Changelog](https://keepachangelog.com/en/1.0.0/),
and this project adheres to [Semantic Versioning](https://semver.org/spec/v2.0.0.html).

## [Unreleased]
## Added
- Added `CheckColumnOrder` task

## [0.2.15] - 2022-01-12
### Added
- new source `SAPRFC` for connecting with SAP using the `pyRFC` library (requires pyrfc as well as the SAP NW RFC library that can be downloaded [here](https://support.sap.com/en/product/connectors/nwrfcsdk.html)
- new source `DuckDB` for connecting with the `DuckDB` database
- new task `SAPRFCToDF` for loading data from SAP to a pandas DataFrame
- new tasks, `DuckDBQuery` and `DuckDBCreateTableFromParquet`, for interacting with DuckDB
- new flow `SAPToDuckDB` for moving data from SAP to DuckDB

### Changed
- pinned Prefect version to 0.15.11
- `df_to_csv` now creates dirs if they don't exist

### Fixed
- fixed an issue with duckdb calls seeing initial db snapshot instead of the updated state (#282)

## [0.2.15] - 2022-01-12
### Added
- new option to `ADLSToAzureSQL` Flow - `if_exists="delete"`
- `SQL` source: `create_table()` already handles `if_exists`; now it handles a new option for `if_exists()`
<<<<<<< HEAD
=======
- `C4CToDF` and `C4CReportToDF` tasks are provided as a class instead of function
>>>>>>> b41b5621

### Fixed 
- Appending issue within CloudForCustomers source
- An early return bug in `UKCarbonIntensity` in `to_df` method

<<<<<<< HEAD
## [0.2.14]
=======
## [0.2.14] - 2021-12-01
>>>>>>> b41b5621
### Fixed
- authorization issue within `CloudForCustomers` source

## [0.2.13] - 2021-11-30
### Added
- Added support for file path to `CloudForCustomersReportToADLS` flow
- Added `flow_of_flows` list handling
- Added support for JSON files in `AzureDataLakeToDF`

### Fixed
- `Supermetrics` source: `to_df()` now correctly handles `if_empty` in case of empty results

### Changed
- `Sharepoint` and `CloudForCustomers` sources will now provide an informative `CredentialError` which is also raised early. This will make issues with input credenials immediately clear to the user.
- Removed set_key_value from `CloudForCustomersReportToADLS` flow

## [0.2.12] - 2021-11-25
### Added
- Added `Sharepoint` source
- Added `SharepointToDF` task
- Added `SharepointToADLS` flow
- Added `CloudForCustomers` source
- Added `c4c_report_to_df` taks
- Added `def c4c_to_df` task
- Added `CloudForCustomersReportToADLS` flow
- Added `df_to_csv` task to task_utils.py
- Added `df_to_parquet` task to task_utils.py
- Added `dtypes_to_json` task to task_utils.py

## [0.2.11] - 2021-10-30

### Fixed
- `ADLSToAzureSQL` - fixed path to csv issue. 
- `SupermetricsToADLS` - fixed local json path issue. 

## [0.2.10] - 2021-10-29
### Release due to CI/CD error

## [0.2.9] - 2021-10-29
### Release due to CI/CD error

## [0.2.8] - 2021-10-29
### Changed
- CI/CD: `dev` image is now only published on push to the `dev` branch
- Docker: 
  - updated registry links to use the new `ghcr.io` domain
  - `run.sh` now also accepts the `-t` option. When run in standard mode, it will only spin up the `viadot_jupyter_lab` service.
  When ran with `-t dev`, it will also spin up `viadot_testing` and `viadot_docs` containers.

### Fixed
- ADLSToAzureSQL - fixed path parameter issue.


## [0.2.7] - 2021-10-04
### Added
- Added `SQLiteQuery` task
- Added `CloudForCustomers` source
- Added `CloudForCustomersToDF` and `CloudForCustomersToCSV` tasks
- Added `CloudForCustomersToADLS` flow
- Added support for parquet in `CloudForCustomersToDF`
- Added style guidelines to the `README`
- Added local setup and commands to the `README`

### Changed
- Changed CI/CD algorithm
  - the `latest` Docker image is now only updated on release and is the same exact image as the latest release
  - the `dev` image is released only on pushes and PRs to the `dev` branch (so dev branch = dev image)
- Modified `ADLSToAzureSQL` - *read_sep* and *write_sep* parameters added to the flow.

### Fixed
- Fixed `ADLSToAzureSQL` breaking in `"append"` mode if the table didn't exist (#145).
- Fixed `ADLSToAzureSQL` breaking in promotion path for csv files. 

## [0.2.6] - 2021-09-22
### Added
- Added flows library docs to the references page

### Changed
- Moved task library docs page to topbar
- Updated docs for task and flows


## [0.2.5] - 2021-09-20
### Added
- Added `start` and `end_date` parameters to `SupermetricsToADLS` flow
- Added a tutorial on how to pull data from `Supermetrics`


## [0.2.4] - 2021-09-06
### Added
- Added documentation (both docstrings and MKDocs docs) for multiple tasks
- Added `start_date` and `end_date` parameters to the `SupermetricsToAzureSQL` flow
- Added a temporary workaround `df_to_csv_task` task to the `SupermetricsToADLS` flow to handle mixed dtype columns not handled automatically by DataFrame's `to_parquet()` method


## [0.2.3] - 2021-08-19
### Changed
- Modified `RunGreatExpectationsValidation` task to use the built in support for evaluation parameters added in Prefect v0.15.3
- Modified `SupermetricsToADLS` and `ADLSGen1ToAzureSQLNew` flows to align with this [recipe](https://docs.prefect.io/orchestration/flow_config/storage.html#loading-additional-files-with-git-storage) for reading the expectation suite JSON
The suite now has to be loaded before flow initialization in the flow's python file and passed as an argument to the flow's constructor.
- Modified `RunGreatExpectationsValidation`'s `expectations_path` parameter to point to the directory containing the expectation suites instead of the
Great Expectations project directory, which was confusing. The project directory is now only used internally and not exposed to the user
- Changed the logging of docs URL for `RunGreatExpectationsValidation` task to use GE's recipe from [the docs](https://docs.greatexpectations.io/docs/guides/validation/advanced/how_to_implement_custom_notifications/)

### Added
- Added a test for `SupermetricsToADLS` flow
 -Added a test for `AzureDataLakeList` task
- Added PR template for new PRs
- Added a `write_to_json` util task to the `SupermetricsToADLS` flow. This task dumps the input expectations dict to the local filesystem as is required by Great Expectations.
This allows the user to simply pass a dict with their expectations and not worry about the project structure required by Great Expectations
- Added `Shapely` and `imagehash` dependencies required for full `visions` functionality (installing `visions[all]` breaks the build)
- Added more parameters to control CSV parsing in the `ADLSGen1ToAzureSQLNew` flow
- Added `keep_output` parameter to the `RunGreatExpectationsValidation` task to control Great Expectations output to the filesystem
- Added `keep_validation_output` parameter and `cleanup_validation_clutter` task to the `SupermetricsToADLS` flow to control Great Expectations output to the filesystem

### Removed
- Removed `SupermetricsToAzureSQLv2` and `SupermetricsToAzureSQLv3` flows
- Removed `geopy` dependency


## [0.2.2] - 2021-07-27
### Added
- Added support for parquet in `AzureDataLakeToDF`
- Added proper logging to the `RunGreatExpectationsValidation` task
- Added the `viz` Prefect extra to requirements to allow flow visualizaion
- Added a few utility tasks in `task_utils`
- Added `geopy` dependency
- Tasks:
  - `AzureDataLakeList` - for listing files in an ADLS directory
- Flows:
  - `ADLSToAzureSQL` - promoting files to conformed, operations, 
  creating an SQL table and inserting the data into it
  - `ADLSContainerToContainer` - copying files between ADLS containers

### Changed
- Renamed `ReadAzureKeyVaultSecret` and `RunAzureSQLDBQuery` tasks to match Prefect naming style
- Flows:
  - `SupermetricsToADLS` - changed csv to parquet file extension. File and schema info are loaded to the `RAW` container. 

### Fixed
- Removed the broken version autobump from CI


## [0.2.1] - 2021-07-14
### Added
- Flows:
  - `SupermetricsToADLS` - supporting immutable ADLS setup

### Changed
- A default value for the `ds_user` parameter in `SupermetricsToAzureSQLv3` can now be 
specified in the `SUPERMETRICS_DEFAULT_USER` secret
- Updated multiple dependencies

### Fixed
- Fixed "Local run of `SupermetricsToAzureSQLv3` skips all tasks after `union_dfs_task`" (#59)
- Fixed the `release` GitHub action


## [0.2.0] - 2021-07-12
### Added
- Sources:
  - `AzureDataLake` (supports gen1 & gen2)
  - `SQLite`

- Tasks:
  - `DownloadGitHubFile`
  - `AzureDataLakeDownload`
  - `AzureDataLakeUpload`
  - `AzureDataLakeToDF`
  - `ReadAzureKeyVaultSecret`
  - `CreateAzureKeyVaultSecret`
  - `DeleteAzureKeyVaultSecret`
  - `SQLiteInsert`
  - `SQLiteSQLtoDF`
  - `AzureSQLCreateTable`
  - `RunAzureSQLDBQuery`
  - `BCPTask`
  - `RunGreatExpectationsValidation`
  - `SupermetricsToDF`

- Flows:
  - `SupermetricsToAzureSQLv1`
  - `SupermetricsToAzureSQLv2`
  - `SupermetricsToAzureSQLv3`
  - `AzureSQLTransform`
  - `Pipeline`
  - `ADLSGen1ToGen2`
  - `ADLSGen1ToAzureSQL`
  - `ADLSGen1ToAzureSQLNew`

- Examples:
  - Hello world flow
  - Supermetrics Google Ads extract

### Changed
- Tasks now use secrets for credential management (azure tasks use Azure Key Vault secrets)
- SQL source now has a default query timeout of 1 hour


### Fixed
- Fix `SQLite` tests
- Multiple stability improvements with retries and timeouts


## [0.1.12] - 2021-05-08

### Changed
- Moved from poetry to pip

### Fixed
- Fix `AzureBlobStorage`'s `to_storage()` method is missing the final upload blob part<|MERGE_RESOLUTION|>--- conflicted
+++ resolved
@@ -27,20 +27,16 @@
 ### Added
 - new option to `ADLSToAzureSQL` Flow - `if_exists="delete"`
 - `SQL` source: `create_table()` already handles `if_exists`; now it handles a new option for `if_exists()`
-<<<<<<< HEAD
-=======
 - `C4CToDF` and `C4CReportToDF` tasks are provided as a class instead of function
->>>>>>> b41b5621
+
 
 ### Fixed 
 - Appending issue within CloudForCustomers source
 - An early return bug in `UKCarbonIntensity` in `to_df` method
 
-<<<<<<< HEAD
-## [0.2.14]
-=======
+
 ## [0.2.14] - 2021-12-01
->>>>>>> b41b5621
+
 ### Fixed
 - authorization issue within `CloudForCustomers` source
 

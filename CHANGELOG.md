--- conflicted
+++ resolved
@@ -6,11 +6,8 @@
 
 ## [Unreleased]
 ### Added
-<<<<<<< HEAD
 - Added `credentials_loader` function in utils
-=======
 - Added new columns to `Epicor` source - `RequiredDate` and `CopperWeight`
->>>>>>> 82f4c2aa
 - Added timeout to `DuckDBQuery` and `SAPRFCToDF`
 - Added support for SQL queries with comments to `DuckDB` source
 - Added "WITH" to query keywords in `DuckDB` source

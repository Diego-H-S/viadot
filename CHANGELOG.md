# Changelog
All notable changes to this project will be documented in this file.

The format is based on [Keep a Changelog](https://keepachangelog.com/en/1.0.0/),
and this project adheres to [Semantic Versioning](https://semver.org/spec/v2.0.0.html).
## [Unreleased]
### Added
<<<<<<< HEAD
- Added `Office365-REST-Python-Client` library to `requirements`
=======
- Added `GetSalesQuotationData` view in `BusinessCore` source.
- Added new ViewType `queue_interaction_detail_view` to Genesys.

>>>>>>> e38d9dff
### Fixed

### Changed
- Modified `add_viadot_metadata_columns` to be able to apply a parameter source_name to the decorator  for to_df funtion or function where the DataFrame is generated.
- Changed `SharepointToDF` task in order to implement add_viadot_metadata_columns with value `source_name="Sharepoint"` after changes.

- Changed, `Mindful` credentials passed by the `auth` parameter, instead of by the `header`.

## [0.4.19] - 2023-08-31
### Added
- Added `add_viadot_metadata_columns` function that will be used as a decorator for `to_df` class methods.
- Added `TransformAndCatalog` flow.
- Added `CloneRepo` task.
- Added `LumaIngest` task.

### Fixed
- Updated Dockerfile - Changed Linux (RPM/DEB/APK) installer packages.


## [0.4.18] - 2023-07-27
### Added
- Added `SQLServerToParquet` flow.
- Added `SAPBW` source class.
- Added `SAPBWToDF` task class.
- Added `SAPBWToADLS` flow class.
- Added a new `end_point` parameter in `genesys_api_connection` to make it more generic.
- Added `VidClubToADLS` flow class.

### Fixed
- Fixed a bug in `subject` (extra separator) and in `receivers` (long strings) parameters in `Outlook` connector. 
- Fixed issue with credentials handling in `VidClub` source class.
- Fixed issue with missing arguments in `VidClubToDF` task class.

### Changed
- Genesys API call method and the name changed from `genesys_generate_exports` to `genesys_api_connection`. 
- Added `GET` connection inside the method `genesys_api_connection`.
- Added new parameters in the `GenesysToCSV` task to be able to extract `web message` files.
- Changed looping structure for API calls in `VidClub` source class to use time intervals.
- Changed `VidClubToDF` task class to use total_load function from source.

### Removed
- Removed methods never used in production: `get_analitics_url_report`, `get_all_schedules_job`, `schedule_report`,
`to_df`, `delete_scheduled_report_job` and `generate_reporting_export`.


## [0.4.17] - 2023-06-15
### Fixed
- Fixed issue with `tzlocal` for O365 package


## [0.4.16] - 2023-06-15
### Added
- Added `VidClub` source class
- Added `VidClubToDF` task class
- Added `GetPendingSalesOrderData`, `GetSalesInvoiceData`, `GetSalesReturnDetailData` 
 `GetSalesOrderData` endpoints in `BusinessCore()` source.
- Added `url` parameter to `CustomerGauge` source, and `endpoint_url` parameter to `CustomerGaugeToDF` task 
and `CustomerGaugeToADLS` flow. This parameter enables to pass the endpoint URL by user.
- Added new parameter `outbox_list` at all leves in `Outlook` connector to tag mailbox folders.

### Fixed
- Fixed `to_parquet()` from `base.py` when there is no directory specified in path 

### Changed
- Changed loop when retrieving email in `Outlook` source file, to cover all possible folders and subfolders.


## [0.4.15] - 2023-05-11
### Added
- Added `BusinessCore` source class
- Added `BusinessCoreToParquet` task class
- Added `Eurostat` source, task and flow classes
- Added `verify` parameter to `handle_api_response()`.
- Added `to_parquet()` in `base.py`
- Added new source class `SAPRFCV2` in `sap_rfc.py` with new approximation.
- Added new parameter `rfc_replacement` to `sap_rfc_to_adls.py` to replace
an extra separator character within a string column to avoid conflicts.
- Added `rfc_unique_id` in `SAPRFCV2` to merge chunks on this column.
- Added `close_connection()` to `SAPRFC` and `SAPRFCV2`

### Fixed
- Removed `try-except` sentence and added a new logic to remove extra separators in `sap_rfc.py` 
source file, to vaoid a mismatch in columns lenght between iterative connections to SAP tables.
- When `SAP` tables are updated during `sap_rfc.py` scrip running, if there are chunks, the
columns in the next chunk are unrelated rows.
- Fixed `sap_rfc.py` source file to not breakdown by both, 
and extra separator in a row and adding new rows in SAP table between iterations.


## [0.4.14] - 2023-04-13
### Added
- Added `anonymize_df` task function to `task_utils.py` to anonymize data in the dataframe in selected columns.
- Added `Hubspot` source class
- Added `HubspotToDF` task class
- Added `HubspotToADLS` flow class
- Added `CustomerGauge` source class
- Added `CustomerGaugeToDF` task class
- Added `CustomerGaugeToADLS` flow class

## [0.4.13] - 2023-03-15
### Added
- Added `validate_date_filter` parameter to `Epicor` source, `EpicorOrdersToDF` task and `EpicorOrdersToDuckDB` flow.
This parameter enables user to decide whether or not filter should be validated.
- Added `Mediatool` source class
- Added `MediatoolToDF` task class
- Added `MediatoolToADLS` flow class
- Added option to disable `check_dtypes_sort` in `ADLSToAzureSQL` flow.
- Added `query` parameter to `BigQueryToADLS` flow and `BigqueryToDF` task to be able to enter custom SQL query.
- Added new end point `conversations/details/query` connection to `Genesys` task.
- Added new task `filter_userid` in `GenesysToADLS` flow to filter out by user Ids list, previously passed by the user.

### Changed
- Changed parameter name in `BigQueryToADLS` flow - from `credentials_secret` to `credentials_key`


## [0.4.12] - 2023-01-31
### Added
- Added `view_type_time_sleep` to the Genesys `queue_performance_detail_view`.
- Added `FileNotFoundError` to catch up failures in `MindfulToCSV` and when creating SQL tables.
- Added `check_dtypes_sort` task into `ADLSToAzureSQL` to check if dtypes is properly sorted.
- Added `timeout` parameter to all `Task`s where it can be added.
- Added `timeout` parameter to all `Flow`s where it can be added.
- Added `adls_bulk_upload` task function to `task_utils.py`
- Added `get_survey_list` into `Mindful` Source file.

### Changed
- Updated `genesys_to_adls.py` flow with the `adls_bulk_upload` task
- Updated `mindful_to_adls.py` flow with the `adls_bulk_upload` task
- Changed `MindfulToCSV` task to download surveys info.


## [0.4.11] - 2022-12-15
### Added
- Added into `Genesys` the new view type `AGENT`. 

### Changed
- Changed data extraction logic for `Outlook` data.

## [0.4.10] - 2022-11-16
### Added
- Added `credentials_loader` function in utils
- Added new columns to `Epicor` source - `RequiredDate` and `CopperWeight`
- Added timeout to `DuckDBQuery` and `SAPRFCToDF`
- Added support for SQL queries with comments to `DuckDB` source
- Added "WITH" to query keywords in `DuckDB` source
- Added `avro-python3` library to `requirements`

### Changed
- Changed `duckdb` version to `0.5.1`
- Added new column into Data Frames created with `Mindful`.
- Added region parameter as an entry argument in `MindfulToADLS`.

### Fixed
- Fixed incorrect `if_exists="delete"` handling in `DuckDB.create_table_from_parquet()`
- Fixed `test_duckdb_to_sql_server.py` tests - revert to a previous version
- Removed `test__check_if_schema_exists()` test


## [0.4.9] - 2022-09-27
### Added
- Added new column named `_viadot_downloaded_at_utc` in genesys files with the datetime when it is created.
- Added sftp source class `SftpConnector`
- Added sftp tasks `SftpToDF` and `SftpList` 
- Added sftp flows `SftpToAzureSQL` and `SftpToADLS`
- Added new source file `mindful` to connect with mindful API.
- Added new task file `mindful` to be called by the Mindful Flow.
- Added new flow file `mindful_to_adls` to upload data from Mindful API tp ADLS.
- Added `recursive` parameter to `AzureDataLakeList` task


## [0.4.8] - 2022-09-06
### Added
- Added `protobuf` library to requirements


## [0.4.7] - 2022-09-06
### Added
- Added new flow - `SQLServerTransform` and new task `SQLServerQuery` to run queries on SQLServer
- Added `duckdb_query` parameter to `DuckDBToSQLServer` flow to enable option to create table
using outputs of SQL queries 
- Added handling empty DF in `set_new_kv()` task
- Added `update_kv` and `filter_column` params to `SAPRFCToADLS` and `SAPToDuckDB` flows and added `set_new_kv()` task
in `task_utils`
- Added Genesys API source `Genesys`
- Added tasks `GenesysToCSV` and `GenesysToDF`
- Added flows `GenesysToADLS` and `GenesysReportToADLS`
- Added `query` parameter to  `PrefectLogs` flow

### Changed
- Updated requirements.txt
- Changed 'handle_api_response()' method by adding more requests method also added contex menager


## [0.4.6] - 2022-07-21
### Added
- Added `rfc_character_limit` parameter in `SAPRFCToDF` task, `SAPRFC` source, `SAPRFCToADLS` and `SAPToDuckDB` flows
- Added `on_bcp_error` and `bcp_error_log_path` parameters in `BCPTask`
- Added ability to process queries which result exceed SAP's character per low limit in `SAPRFC` source
- Added new flow `PrefectLogs` for extracting all logs from Prefect with details
- Added `PrefectLogs` flow

### Changed
- Changed `CheckColumnOrder` task and `ADLSToAzureSQL` flow to handle appending to non existing table
- Changed tasks order in `EpicorOrdersToDuckDB`, `SAPToDuckDB` and `SQLServerToDuckDB` - casting 
DF to string before adding metadata
- Changed `add_ingestion_metadata_task()` to not to add metadata column when input DataFrame is empty
- Changed `check_if_empty_file()` logic according to changes in `add_ingestion_metadata_task()`
- Changed accepted values of `if_empty` parameter in `DuckDBCreateTableFromParquet`
- Updated `.gitignore` to ignore files with `*.bak` extension and to ignore `credentials.json` in any directory
- Changed logger messages in `AzureDataLakeRemove` task

### Fixed
- Fixed handling empty response in `SAPRFC` source
- Fixed issue in `BCPTask` when log file couln't be opened.
- Fixed log being printed too early in `Salesforce` source, which would sometimes cause a `KeyError`
- `raise_on_error` now behaves correctly in `upsert()` when receiving incorrect return codes from Salesforce

### Removed
- Removed option to run multiple queries in `SAPRFCToADLS`


## [0.4.5] - 2022-06-23
### Added
- Added `error_log_file_path` parameter in `BCPTask` that enables setting name of errors logs file 
- Added `on_error` parameter in `BCPTask` that tells what to do if bcp error occurs. 
- Added error log file and `on_bcp_error` parameter in `ADLSToAzureSQL`
- Added handling POST requests in `handle_api_response()` add added it to `Epicor` source.
- Added `SalesforceToDF` task
- Added `SalesforceToADLS` flow
- Added `overwrite_adls` option to `BigQueryToADLS` and `SharepointToADLS`
- Added `cast_df_to_str` task in `utils.py` and added this to `EpicorToDuckDB`, `SAPToDuckDB`, `SQLServerToDuckDB`
- Added `if_empty` parameter in `DuckDBCreateTableFromParquet` task and in `EpicorToDuckDB`, `SAPToDuckDB`,
`SQLServerToDuckDB` flows to check if output Parquet is empty and handle it properly.
- Added `check_if_empty_file()` and `handle_if_empty_file()` in `utils.py`


## [0.4.4] - 2022-06-09
### Added
- Added new connector - Outlook. Created `Outlook` source, `OutlookToDF` task and `OutlookToADLS` flow.
- Added new connector - Epicor. Created `Epicor` source, `EpicorToDF` task and `EpicorToDuckDB` flow.
- Enabled Databricks Connect in the image. To enable, [follow this guide](./README.md#executing-spark-jobs)
- Added `MySQL` source and `MySqlToADLS` flow
- Added `SQLServerToDF` task
- Added `SQLServerToDuckDB` flow which downloads data from SQLServer table, loads it to parquet file and then uplads it do DuckDB
- Added complete proxy set up in `SAPRFC` example (`viadot/examples/sap_rfc`)

### Changed
- Changed default name for the Prefect secret holding the name of the Azure KV secret storing Sendgrid credentials


## [0.4.3] - 2022-04-28
### Added
- Added `func` parameter to `SAPRFC` 
- Added `SAPRFCToADLS` flow which downloads data from SAP Database to to a pandas DataFrame, exports df to csv and uploads it to Azure Data Lake.
- Added `adls_file_name` in  `SupermetricsToADLS` and `SharepointToADLS` flows
- Added `BigQueryToADLS` flow class which anables extract data from BigQuery.
- Added `Salesforce` source
- Added `SalesforceUpsert` task
- Added `SalesforceBulkUpsert` task
- Added C4C secret handling to `CloudForCustomersReportToADLS` flow (`c4c_credentials_secret` parameter)

### Fixed
- Fixed `get_flow_last_run_date()` incorrectly parsing the date
- Fixed C4C secret handling (tasks now correctly read the secret as the credentials, rather than assuming the secret is a container for credentials for all environments and trying to access specific key inside it). In other words, tasks now assume the secret holds credentials, rather than a dict of the form `{env: credentials, env2: credentials2}`
- Fixed `utils.gen_bulk_insert_query_from_df()` failing with > 1000 rows due to INSERT clause limit by chunking the data into multiple INSERTs
- Fixed `get_flow_last_run_date()` incorrectly parsing the date
- Fixed `MultipleFlows` when one flow is passed and when last flow fails.


## [0.4.2] - 2022-04-08
### Added
- Added `AzureDataLakeRemove` task

### Changed
- Changed name of task file from `prefect` to `prefect_date_range`

### Fixed
- Fixed out of range issue in `prefect_date_range`


## [0.4.1] - 2022-04-07
### Changed
- bumped version


## [0.4.0] - 2022-04-07
### Added
- Added `custom_mail_state_handler` task that sends email notification using a custom SMTP server.
- Added new function `df_clean_column` that cleans data frame columns from special characters
- Added `df_clean_column` util task that removes special characters from a pandas DataFrame
- Added `MultipleFlows` flow class which enables running multiple flows in a given order.
- Added `GetFlowNewDateRange` task to change date range based on Prefect flows
- Added `check_col_order` parameter in `ADLSToAzureSQL`
- Added new source `ASElite` 
- Added KeyVault support in `CloudForCustomers` tasks
- Added `SQLServer` source
- Added `DuckDBToDF` task
- Added `DuckDBTransform` flow
- Added `SQLServerCreateTable` task
- Added `credentials` param to `BCPTask`
- Added `get_sql_dtypes_from_df` and `update_dict` util tasks
- Added `DuckDBToSQLServer` flow
- Added `if_exists="append"` option to `DuckDB.create_table_from_parquet()`
- Added `get_flow_last_run_date` util function
- Added `df_to_dataset` task util for writing DataFrames to data lakes using `pyarrow`
- Added retries to Cloud for Customers tasks
- Added `chunksize` parameter to `C4CToDF` task to allow pulling data in chunks
- Added `chunksize` parameter to `BCPTask` task to allow more control over the load process
- Added support for SQL Server's custom `datetimeoffset` type
- Added `AzureSQLToDF` task
- Added `AzureDataLakeRemove` task
- Added `AzureSQLUpsert` task

### Changed
- Changed the base class of `AzureSQL` to `SQLServer`
- `df_to_parquet()` task now creates directories if needed
- Added several more separators to check for automatically in `SAPRFC.to_df()`
- Upgraded `duckdb` version to 0.3.2

### Fixed
- Fixed bug with `CheckColumnOrder` task
- Fixed OpenSSL config for old SQL Servers still using TLS < 1.2
- `BCPTask` now correctly handles custom SQL Server port 
- Fixed `SAPRFC.to_df()` ignoring user-specified separator
- Fixed temporary CSV generated by the `DuckDBToSQLServer` flow not being cleaned up
- Fixed some mappings in `get_sql_dtypes_from_df()` and optimized performance
- Fixed `BCPTask` - the case when the file path contained a space
- Fixed credential evaluation logic (`credentials` is now evaluated before `config_key`)
- Fixed "$top" and "$skip" values being ignored by `C4CToDF` task if provided in the `params` parameter
- Fixed `SQL.to_df()` incorrectly handling queries that begin with whitespace

### Removed
- Removed `autopick_sep` parameter from `SAPRFC` functions. The separator is now always picked automatically if not provided.
- Removed `dtypes_to_json` task to task_utils.py


## [0.3.2] - 2022-02-17
### Fixed
- fixed an issue with schema info within `CheckColumnOrder` class. 


## [0.3.1] - 2022-02-17
### Changed
-`ADLSToAzureSQL` - added `remove_tab`  parameter to remove uncessery tab separators from data. 

### Fixed
- fixed an issue with return df within `CheckColumnOrder` class. 


## [0.3.0] - 2022-02-16
### Added
- new source `SAPRFC` for connecting with SAP using the `pyRFC` library (requires pyrfc as well as the SAP NW RFC library that can be downloaded [here](https://support.sap.com/en/product/connectors/nwrfcsdk.html)
- new source `DuckDB` for connecting with the `DuckDB` database
- new task `SAPRFCToDF` for loading data from SAP to a pandas DataFrame
- new tasks, `DuckDBQuery` and `DuckDBCreateTableFromParquet`, for interacting with DuckDB
- new flow `SAPToDuckDB` for moving data from SAP to DuckDB
- Added `CheckColumnOrder` task
- C4C connection with url and report_url documentation
-`SQLIteInsert` check if DataFrame is empty or object is not a DataFrame
- KeyVault support in `SharepointToDF` task
- KeyVault support in `CloudForCustomers` tasks

### Changed
- pinned Prefect version to 0.15.11
- `df_to_csv` now creates dirs if they don't exist
- `ADLSToAzureSQL` - when data in csv coulmns has unnecessary "\t" then removes them

### Fixed
- fixed an issue with duckdb calls seeing initial db snapshot instead of the updated state (#282)
- C4C connection with url and report_url optimization
- column mapper in C4C source


## [0.2.15] - 2022-01-12
### Added
- new option to `ADLSToAzureSQL` Flow - `if_exists="delete"`
- `SQL` source: `create_table()` already handles `if_exists`; now it handles a new option for `if_exists()`
- `C4CToDF` and `C4CReportToDF` tasks are provided as a class instead of function


### Fixed 
- Appending issue within CloudForCustomers source
- An early return bug in `UKCarbonIntensity` in `to_df` method


## [0.2.14] - 2021-12-01
### Fixed
- authorization issue within `CloudForCustomers` source


## [0.2.13] - 2021-11-30
### Added
- Added support for file path to `CloudForCustomersReportToADLS` flow
- Added `flow_of_flows` list handling
- Added support for JSON files in `AzureDataLakeToDF`

### Fixed
- `Supermetrics` source: `to_df()` now correctly handles `if_empty` in case of empty results

### Changed
- `Sharepoint` and `CloudForCustomers` sources will now provide an informative `CredentialError` which is also raised early. This will make issues with input credenials immediately clear to the user.
- Removed set_key_value from `CloudForCustomersReportToADLS` flow


## [0.2.12] - 2021-11-25
### Added
- Added `Sharepoint` source
- Added `SharepointToDF` task
- Added `SharepointToADLS` flow
- Added `CloudForCustomers` source
- Added `c4c_report_to_df` taks
- Added `def c4c_to_df` task
- Added `CloudForCustomersReportToADLS` flow
- Added `df_to_csv` task to task_utils.py
- Added `df_to_parquet` task to task_utils.py
- Added `dtypes_to_json` task to task_utils.py


## [0.2.11] - 2021-10-30
### Fixed
- `ADLSToAzureSQL` - fixed path to csv issue. 
- `SupermetricsToADLS` - fixed local json path issue. 


## [0.2.10] - 2021-10-29
### Release due to CI/CD error


## [0.2.9] - 2021-10-29
### Release due to CI/CD error


## [0.2.8] - 2021-10-29
### Changed
- CI/CD: `dev` image is now only published on push to the `dev` branch
- Docker: 
  - updated registry links to use the new `ghcr.io` domain
  - `run.sh` now also accepts the `-t` option. When run in standard mode, it will only spin up the `viadot_jupyter_lab` service.
  When ran with `-t dev`, it will also spin up `viadot_testing` and `viadot_docs` containers.

### Fixed
- ADLSToAzureSQL - fixed path parameter issue.


## [0.2.7] - 2021-10-04
### Added
- Added `SQLiteQuery` task
- Added `CloudForCustomers` source
- Added `CloudForCustomersToDF` and `CloudForCustomersToCSV` tasks
- Added `CloudForCustomersToADLS` flow
- Added support for parquet in `CloudForCustomersToDF`
- Added style guidelines to the `README`
- Added local setup and commands to the `README`

### Changed
- Changed CI/CD algorithm
  - the `latest` Docker image is now only updated on release and is the same exact image as the latest release
  - the `dev` image is released only on pushes and PRs to the `dev` branch (so dev branch = dev image)
- Modified `ADLSToAzureSQL` - *read_sep* and *write_sep* parameters added to the flow.

### Fixed
- Fixed `ADLSToAzureSQL` breaking in `"append"` mode if the table didn't exist (#145).
- Fixed `ADLSToAzureSQL` breaking in promotion path for csv files. 


## [0.2.6] - 2021-09-22
### Added
- Added flows library docs to the references page

### Changed
- Moved task library docs page to topbar
- Updated docs for task and flows


## [0.2.5] - 2021-09-20
### Added
- Added `start` and `end_date` parameters to `SupermetricsToADLS` flow
- Added a tutorial on how to pull data from `Supermetrics`


## [0.2.4] - 2021-09-06
### Added
- Added documentation (both docstrings and MKDocs docs) for multiple tasks
- Added `start_date` and `end_date` parameters to the `SupermetricsToAzureSQL` flow
- Added a temporary workaround `df_to_csv_task` task to the `SupermetricsToADLS` flow to handle mixed dtype columns not handled automatically by DataFrame's `to_parquet()` method


## [0.2.3] - 2021-08-19
### Changed
- Modified `RunGreatExpectationsValidation` task to use the built in support for evaluation parameters added in Prefect v0.15.3
- Modified `SupermetricsToADLS` and `ADLSGen1ToAzureSQLNew` flows to align with this [recipe](https://docs.prefect.io/orchestration/flow_config/storage.html#loading-additional-files-with-git-storage) for reading the expectation suite JSON
The suite now has to be loaded before flow initialization in the flow's python file and passed as an argument to the flow's constructor.
- Modified `RunGreatExpectationsValidation`'s `expectations_path` parameter to point to the directory containing the expectation suites instead of the
Great Expectations project directory, which was confusing. The project directory is now only used internally and not exposed to the user
- Changed the logging of docs URL for `RunGreatExpectationsValidation` task to use GE's recipe from [the docs](https://docs.greatexpectations.io/docs/guides/validation/advanced/how_to_implement_custom_notifications/)

### Added
- Added a test for `SupermetricsToADLS` flow
 -Added a test for `AzureDataLakeList` task
- Added PR template for new PRs
- Added a `write_to_json` util task to the `SupermetricsToADLS` flow. This task dumps the input expectations dict to the local filesystem as is required by Great Expectations.
This allows the user to simply pass a dict with their expectations and not worry about the project structure required by Great Expectations
- Added `Shapely` and `imagehash` dependencies required for full `visions` functionality (installing `visions[all]` breaks the build)
- Added more parameters to control CSV parsing in the `ADLSGen1ToAzureSQLNew` flow
- Added `keep_output` parameter to the `RunGreatExpectationsValidation` task to control Great Expectations output to the filesystem
- Added `keep_validation_output` parameter and `cleanup_validation_clutter` task to the `SupermetricsToADLS` flow to control Great Expectations output to the filesystem

### Removed
- Removed `SupermetricsToAzureSQLv2` and `SupermetricsToAzureSQLv3` flows
- Removed `geopy` dependency


## [0.2.2] - 2021-07-27
### Added
- Added support for parquet in `AzureDataLakeToDF`
- Added proper logging to the `RunGreatExpectationsValidation` task
- Added the `viz` Prefect extra to requirements to allow flow visualizaion
- Added a few utility tasks in `task_utils`
- Added `geopy` dependency
- Tasks:
  - `AzureDataLakeList` - for listing files in an ADLS directory
- Flows:
  - `ADLSToAzureSQL` - promoting files to conformed, operations, 
  creating an SQL table and inserting the data into it
  - `ADLSContainerToContainer` - copying files between ADLS containers

### Changed
- Renamed `ReadAzureKeyVaultSecret` and `RunAzureSQLDBQuery` tasks to match Prefect naming style
- Flows:
  - `SupermetricsToADLS` - changed csv to parquet file extension. File and schema info are loaded to the `RAW` container. 

### Fixed
- Removed the broken version autobump from CI


## [0.2.1] - 2021-07-14
### Added
- Flows:
  - `SupermetricsToADLS` - supporting immutable ADLS setup

### Changed
- A default value for the `ds_user` parameter in `SupermetricsToAzureSQLv3` can now be 
specified in the `SUPERMETRICS_DEFAULT_USER` secret
- Updated multiple dependencies

### Fixed
- Fixed "Local run of `SupermetricsToAzureSQLv3` skips all tasks after `union_dfs_task`" (#59)
- Fixed the `release` GitHub action


## [0.2.0] - 2021-07-12
### Added
- Sources:
  - `AzureDataLake` (supports gen1 & gen2)
  - `SQLite`

- Tasks:
  - `DownloadGitHubFile`
  - `AzureDataLakeDownload`
  - `AzureDataLakeUpload`
  - `AzureDataLakeToDF`
  - `ReadAzureKeyVaultSecret`
  - `CreateAzureKeyVaultSecret`
  - `DeleteAzureKeyVaultSecret`
  - `SQLiteInsert`
  - `SQLiteSQLtoDF`
  - `AzureSQLCreateTable`
  - `RunAzureSQLDBQuery`
  - `BCPTask`
  - `RunGreatExpectationsValidation`
  - `SupermetricsToDF`

- Flows:
  - `SupermetricsToAzureSQLv1`
  - `SupermetricsToAzureSQLv2`
  - `SupermetricsToAzureSQLv3`
  - `AzureSQLTransform`
  - `Pipeline`
  - `ADLSGen1ToGen2`
  - `ADLSGen1ToAzureSQL`
  - `ADLSGen1ToAzureSQLNew`

- Examples:
  - Hello world flow
  - Supermetrics Google Ads extract

### Changed
- Tasks now use secrets for credential management (azure tasks use Azure Key Vault secrets)
- SQL source now has a default query timeout of 1 hour

### Fixed
- Fix `SQLite` tests
- Multiple stability improvements with retries and timeouts


## [0.1.12] - 2021-05-08
### Changed
- Moved from poetry to pip

### Fixed
- Fix `AzureBlobStorage`'s `to_storage()` method is missing the final upload blob part<|MERGE_RESOLUTION|>--- conflicted
+++ resolved
@@ -5,19 +5,15 @@
 and this project adheres to [Semantic Versioning](https://semver.org/spec/v2.0.0.html).
 ## [Unreleased]
 ### Added
-<<<<<<< HEAD
 - Added `Office365-REST-Python-Client` library to `requirements`
-=======
 - Added `GetSalesQuotationData` view in `BusinessCore` source.
 - Added new ViewType `queue_interaction_detail_view` to Genesys.
 
->>>>>>> e38d9dff
 ### Fixed
 
 ### Changed
 - Modified `add_viadot_metadata_columns` to be able to apply a parameter source_name to the decorator  for to_df funtion or function where the DataFrame is generated.
 - Changed `SharepointToDF` task in order to implement add_viadot_metadata_columns with value `source_name="Sharepoint"` after changes.
-
 - Changed, `Mindful` credentials passed by the `auth` parameter, instead of by the `header`.
 
 ## [0.4.19] - 2023-08-31

# Changelog
All notable changes to this project will be documented in this file.

The format is based on [Keep a Changelog](https://keepachangelog.com/en/1.0.0/),
and this project adheres to [Semantic Versioning](https://semver.org/spec/v2.0.0.html).

## [Unreleased]
### Added
- Added handling empty DF in `set_new_kv()` task
- Added `update_kv` and `filter_column` params to `SAPRFCToADLS` and `SAPToDuckDB` flows and added `set_new_kv()` task
in `task_utils`
<<<<<<< HEAD
- Added new source file `mindful` to connect with mindful API.
- Added new task file `mindful` to be called by the Mindful Flow.
- Added new flow file `mindful_to_adls` to upload data from Mindful API tp ADLS.
=======

### Changed
- Changed default value of `on_error` parameter in `BCPTask` and `on_bcp_error` parameter in `ADLSToAzureSQL` 
and `DuckDBToSQLServer` to `fail`. 
>>>>>>> 21c833ac
## [0.4.6] - 2022-07-21
### Added
- Added `rfc_character_limit` parameter in `SAPRFCToDF` task, `SAPRFC` source, `SAPRFCToADLS` and `SAPToDuckDB` flows
- Added `on_bcp_error` and `bcp_error_log_path` parameters in `BCPTask`
- Added ability to process queries which result exceed SAP's character per low limit in `SAPRFC` source
- Added new flow `PrefectLogs` for extracting all logs from Prefect with details
- Added `PrefectLogs` flow

### Changed
- Changed `CheckColumnOrder` task and `ADLSToAzureSQL` flow to handle appending to non existing table
- Changed tasks order in `EpicorOrdersToDuckDB`, `SAPToDuckDB` and `SQLServerToDuckDB` - casting 
DF to string before adding metadata
- Changed `add_ingestion_metadata_task()` to not to add metadata column when input DataFrame is empty
- Changed `check_if_empty_file()` logic according to changes in `add_ingestion_metadata_task()`
- Changed accepted values of `if_empty` parameter in `DuckDBCreateTableFromParquet`
- Updated `.gitignore` to ignore files with `*.bak` extension and to ignore `credentials.json` in any directory
- Changed logger messages in `AzureDataLakeRemove` task

### Fixed
- Fixed handling empty response in `SAPRFC` source
- Fixed issue in `BCPTask` when log file couln't be opened.
- Fixed log being printed too early in `Salesforce` source, which would sometimes cause a `KeyError`
- `raise_on_error` now behaves correctly in `upsert()` when receiving incorrect return codes from Salesforce

### Removed
- Removed option to run multiple queries in `SAPRFCToADLS`


## [0.4.5] - 2022-06-23
### Added
- Added `error_log_file_path` parameter in `BCPTask` that enables setting name of errors logs file 
- Added `on_error` parameter in `BCPTask` that tells what to do if bcp error occurs. 
- Added error log file and `on_bcp_error` parameter in `ADLSToAzureSQL`
- Added handling POST requests in `handle_api_response()` add added it to `Epicor` source.
- Added `SalesforceToDF` task
- Added `SalesforceToADLS` flow
- Added `overwrite_adls` option to `BigQueryToADLS` and `SharepointToADLS`
- Added `cast_df_to_str` task in `utils.py` and added this to `EpicorToDuckDB`, `SAPToDuckDB`, `SQLServerToDuckDB`
- Added `if_empty` parameter in `DuckDBCreateTableFromParquet` task and in `EpicorToDuckDB`, `SAPToDuckDB`,
`SQLServerToDuckDB` flows to check if output Parquet is empty and handle it properly.
- Added `check_if_empty_file()` and `handle_if_empty_file()` in `utils.py`


## [0.4.4] - 2022-06-09
### Added
- Added new connector - Outlook. Created `Outlook` source, `OutlookToDF` task and `OutlookToADLS` flow.
- Added new connector - Epicor. Created `Epicor` source, `EpicorToDF` task and `EpicorToDuckDB` flow.
- Enabled Databricks Connect in the image. To enable, [follow this guide](./README.md#executing-spark-jobs)
- Added `MySQL` source and `MySqlToADLS` flow
- Added `SQLServerToDF` task
- Added `SQLServerToDuckDB` flow which downloads data from SQLServer table, loads it to parquet file and then uplads it do DuckDB
- Added complete proxy set up in `SAPRFC` example (`viadot/examples/sap_rfc`)

### Changed
- Changed default name for the Prefect secret holding the name of the Azure KV secret storing Sendgrid credentials


## [0.4.3] - 2022-04-28
### Added
- Added `func` parameter to `SAPRFC` 
- Added `SAPRFCToADLS` flow which downloads data from SAP Database to to a pandas DataFrame, exports df to csv and uploads it to Azure Data Lake.
- Added `adls_file_name` in  `SupermetricsToADLS` and `SharepointToADLS` flows
- Added `BigQueryToADLS` flow class which anables extract data from BigQuery.
- Added `Salesforce` source
- Added `SalesforceUpsert` task
- Added `SalesforceBulkUpsert` task
- Added C4C secret handling to `CloudForCustomersReportToADLS` flow (`c4c_credentials_secret` parameter)

### Fixed
- Fixed `get_flow_last_run_date()` incorrectly parsing the date
- Fixed C4C secret handling (tasks now correctly read the secret as the credentials, rather than assuming the secret is a container for credentials for all environments and trying to access specific key inside it). In other words, tasks now assume the secret holds credentials, rather than a dict of the form `{env: credentials, env2: credentials2}`
- Fixed `utils.gen_bulk_insert_query_from_df()` failing with > 1000 rows due to INSERT clause limit by chunking the data into multiple INSERTs
- Fixed `get_flow_last_run_date()` incorrectly parsing the date
- Fixed `MultipleFlows` when one flow is passed and when last flow fails.


## [0.4.2] - 2022-04-08
### Added
- Added `AzureDataLakeRemove` task

### Changed
- Changed name of task file from `prefect` to `prefect_date_range`

### Fixed
- Fixed out of range issue in `prefect_date_range`


## [0.4.1] - 2022-04-07
### Changed
- bumped version


## [0.4.0] - 2022-04-07
### Added
- Added `custom_mail_state_handler` task that sends email notification using a custom SMTP server.
- Added new function `df_clean_column` that cleans data frame columns from special characters
- Added `df_clean_column` util task that removes special characters from a pandas DataFrame
- Added `MultipleFlows` flow class which enables running multiple flows in a given order.
- Added `GetFlowNewDateRange` task to change date range based on Prefect flows
- Added `check_col_order` parameter in `ADLSToAzureSQL`
- Added new source `ASElite` 
- Added KeyVault support in `CloudForCustomers` tasks
- Added `SQLServer` source
- Added `DuckDBToDF` task
- Added `DuckDBTransform` flow
- Added `SQLServerCreateTable` task
- Added `credentials` param to `BCPTask`
- Added `get_sql_dtypes_from_df` and `update_dict` util tasks
- Added `DuckDBToSQLServer` flow
- Added `if_exists="append"` option to `DuckDB.create_table_from_parquet()`
- Added `get_flow_last_run_date` util function
- Added `df_to_dataset` task util for writing DataFrames to data lakes using `pyarrow`
- Added retries to Cloud for Customers tasks
- Added `chunksize` parameter to `C4CToDF` task to allow pulling data in chunks
- Added `chunksize` parameter to `BCPTask` task to allow more control over the load process
- Added support for SQL Server's custom `datetimeoffset` type
- Added `AzureSQLToDF` task
- Added `AzureDataLakeRemove` task
- Added `AzureSQLUpsert` task

### Changed
- Changed the base class of `AzureSQL` to `SQLServer`
- `df_to_parquet()` task now creates directories if needed
- Added several more separators to check for automatically in `SAPRFC.to_df()`
- Upgraded `duckdb` version to 0.3.2

### Fixed
- Fixed bug with `CheckColumnOrder` task
- Fixed OpenSSL config for old SQL Servers still using TLS < 1.2
- `BCPTask` now correctly handles custom SQL Server port 
- Fixed `SAPRFC.to_df()` ignoring user-specified separator
- Fixed temporary CSV generated by the `DuckDBToSQLServer` flow not being cleaned up
- Fixed some mappings in `get_sql_dtypes_from_df()` and optimized performance
- Fixed `BCPTask` - the case when the file path contained a space
- Fixed credential evaluation logic (`credentials` is now evaluated before `config_key`)
- Fixed "$top" and "$skip" values being ignored by `C4CToDF` task if provided in the `params` parameter
- Fixed `SQL.to_df()` incorrectly handling queries that begin with whitespace

### Removed
- Removed `autopick_sep` parameter from `SAPRFC` functions. The separator is now always picked automatically if not provided.
- Removed `dtypes_to_json` task to task_utils.py


## [0.3.2] - 2022-02-17
### Fixed
- fixed an issue with schema info within `CheckColumnOrder` class. 


## [0.3.1] - 2022-02-17
### Changed
-`ADLSToAzureSQL` - added `remove_tab`  parameter to remove uncessery tab separators from data. 

### Fixed
- fixed an issue with return df within `CheckColumnOrder` class. 


## [0.3.0] - 2022-02-16
### Added
- new source `SAPRFC` for connecting with SAP using the `pyRFC` library (requires pyrfc as well as the SAP NW RFC library that can be downloaded [here](https://support.sap.com/en/product/connectors/nwrfcsdk.html)
- new source `DuckDB` for connecting with the `DuckDB` database
- new task `SAPRFCToDF` for loading data from SAP to a pandas DataFrame
- new tasks, `DuckDBQuery` and `DuckDBCreateTableFromParquet`, for interacting with DuckDB
- new flow `SAPToDuckDB` for moving data from SAP to DuckDB
- Added `CheckColumnOrder` task
- C4C connection with url and report_url documentation
-`SQLIteInsert` check if DataFrame is empty or object is not a DataFrame
- KeyVault support in `SharepointToDF` task
- KeyVault support in `CloudForCustomers` tasks

### Changed
- pinned Prefect version to 0.15.11
- `df_to_csv` now creates dirs if they don't exist
- `ADLSToAzureSQL` - when data in csv coulmns has unnecessary "\t" then removes them

### Fixed
- fixed an issue with duckdb calls seeing initial db snapshot instead of the updated state (#282)
- C4C connection with url and report_url optimization
- column mapper in C4C source


## [0.2.15] - 2022-01-12
### Added
- new option to `ADLSToAzureSQL` Flow - `if_exists="delete"`
- `SQL` source: `create_table()` already handles `if_exists`; now it handles a new option for `if_exists()`
- `C4CToDF` and `C4CReportToDF` tasks are provided as a class instead of function


### Fixed 
- Appending issue within CloudForCustomers source
- An early return bug in `UKCarbonIntensity` in `to_df` method


## [0.2.14] - 2021-12-01
### Fixed
- authorization issue within `CloudForCustomers` source


## [0.2.13] - 2021-11-30
### Added
- Added support for file path to `CloudForCustomersReportToADLS` flow
- Added `flow_of_flows` list handling
- Added support for JSON files in `AzureDataLakeToDF`

### Fixed
- `Supermetrics` source: `to_df()` now correctly handles `if_empty` in case of empty results

### Changed
- `Sharepoint` and `CloudForCustomers` sources will now provide an informative `CredentialError` which is also raised early. This will make issues with input credenials immediately clear to the user.
- Removed set_key_value from `CloudForCustomersReportToADLS` flow


## [0.2.12] - 2021-11-25
### Added
- Added `Sharepoint` source
- Added `SharepointToDF` task
- Added `SharepointToADLS` flow
- Added `CloudForCustomers` source
- Added `c4c_report_to_df` taks
- Added `def c4c_to_df` task
- Added `CloudForCustomersReportToADLS` flow
- Added `df_to_csv` task to task_utils.py
- Added `df_to_parquet` task to task_utils.py
- Added `dtypes_to_json` task to task_utils.py


## [0.2.11] - 2021-10-30
### Fixed
- `ADLSToAzureSQL` - fixed path to csv issue. 
- `SupermetricsToADLS` - fixed local json path issue. 


## [0.2.10] - 2021-10-29
### Release due to CI/CD error


## [0.2.9] - 2021-10-29
### Release due to CI/CD error


## [0.2.8] - 2021-10-29
### Changed
- CI/CD: `dev` image is now only published on push to the `dev` branch
- Docker: 
  - updated registry links to use the new `ghcr.io` domain
  - `run.sh` now also accepts the `-t` option. When run in standard mode, it will only spin up the `viadot_jupyter_lab` service.
  When ran with `-t dev`, it will also spin up `viadot_testing` and `viadot_docs` containers.

### Fixed
- ADLSToAzureSQL - fixed path parameter issue.


## [0.2.7] - 2021-10-04
### Added
- Added `SQLiteQuery` task
- Added `CloudForCustomers` source
- Added `CloudForCustomersToDF` and `CloudForCustomersToCSV` tasks
- Added `CloudForCustomersToADLS` flow
- Added support for parquet in `CloudForCustomersToDF`
- Added style guidelines to the `README`
- Added local setup and commands to the `README`

### Changed
- Changed CI/CD algorithm
  - the `latest` Docker image is now only updated on release and is the same exact image as the latest release
  - the `dev` image is released only on pushes and PRs to the `dev` branch (so dev branch = dev image)
- Modified `ADLSToAzureSQL` - *read_sep* and *write_sep* parameters added to the flow.

### Fixed
- Fixed `ADLSToAzureSQL` breaking in `"append"` mode if the table didn't exist (#145).
- Fixed `ADLSToAzureSQL` breaking in promotion path for csv files. 


## [0.2.6] - 2021-09-22
### Added
- Added flows library docs to the references page

### Changed
- Moved task library docs page to topbar
- Updated docs for task and flows


## [0.2.5] - 2021-09-20
### Added
- Added `start` and `end_date` parameters to `SupermetricsToADLS` flow
- Added a tutorial on how to pull data from `Supermetrics`


## [0.2.4] - 2021-09-06
### Added
- Added documentation (both docstrings and MKDocs docs) for multiple tasks
- Added `start_date` and `end_date` parameters to the `SupermetricsToAzureSQL` flow
- Added a temporary workaround `df_to_csv_task` task to the `SupermetricsToADLS` flow to handle mixed dtype columns not handled automatically by DataFrame's `to_parquet()` method


## [0.2.3] - 2021-08-19
### Changed
- Modified `RunGreatExpectationsValidation` task to use the built in support for evaluation parameters added in Prefect v0.15.3
- Modified `SupermetricsToADLS` and `ADLSGen1ToAzureSQLNew` flows to align with this [recipe](https://docs.prefect.io/orchestration/flow_config/storage.html#loading-additional-files-with-git-storage) for reading the expectation suite JSON
The suite now has to be loaded before flow initialization in the flow's python file and passed as an argument to the flow's constructor.
- Modified `RunGreatExpectationsValidation`'s `expectations_path` parameter to point to the directory containing the expectation suites instead of the
Great Expectations project directory, which was confusing. The project directory is now only used internally and not exposed to the user
- Changed the logging of docs URL for `RunGreatExpectationsValidation` task to use GE's recipe from [the docs](https://docs.greatexpectations.io/docs/guides/validation/advanced/how_to_implement_custom_notifications/)

### Added
- Added a test for `SupermetricsToADLS` flow
 -Added a test for `AzureDataLakeList` task
- Added PR template for new PRs
- Added a `write_to_json` util task to the `SupermetricsToADLS` flow. This task dumps the input expectations dict to the local filesystem as is required by Great Expectations.
This allows the user to simply pass a dict with their expectations and not worry about the project structure required by Great Expectations
- Added `Shapely` and `imagehash` dependencies required for full `visions` functionality (installing `visions[all]` breaks the build)
- Added more parameters to control CSV parsing in the `ADLSGen1ToAzureSQLNew` flow
- Added `keep_output` parameter to the `RunGreatExpectationsValidation` task to control Great Expectations output to the filesystem
- Added `keep_validation_output` parameter and `cleanup_validation_clutter` task to the `SupermetricsToADLS` flow to control Great Expectations output to the filesystem

### Removed
- Removed `SupermetricsToAzureSQLv2` and `SupermetricsToAzureSQLv3` flows
- Removed `geopy` dependency


## [0.2.2] - 2021-07-27
### Added
- Added support for parquet in `AzureDataLakeToDF`
- Added proper logging to the `RunGreatExpectationsValidation` task
- Added the `viz` Prefect extra to requirements to allow flow visualizaion
- Added a few utility tasks in `task_utils`
- Added `geopy` dependency
- Tasks:
  - `AzureDataLakeList` - for listing files in an ADLS directory
- Flows:
  - `ADLSToAzureSQL` - promoting files to conformed, operations, 
  creating an SQL table and inserting the data into it
  - `ADLSContainerToContainer` - copying files between ADLS containers

### Changed
- Renamed `ReadAzureKeyVaultSecret` and `RunAzureSQLDBQuery` tasks to match Prefect naming style
- Flows:
  - `SupermetricsToADLS` - changed csv to parquet file extension. File and schema info are loaded to the `RAW` container. 

### Fixed
- Removed the broken version autobump from CI


## [0.2.1] - 2021-07-14
### Added
- Flows:
  - `SupermetricsToADLS` - supporting immutable ADLS setup

### Changed
- A default value for the `ds_user` parameter in `SupermetricsToAzureSQLv3` can now be 
specified in the `SUPERMETRICS_DEFAULT_USER` secret
- Updated multiple dependencies

### Fixed
- Fixed "Local run of `SupermetricsToAzureSQLv3` skips all tasks after `union_dfs_task`" (#59)
- Fixed the `release` GitHub action


## [0.2.0] - 2021-07-12
### Added
- Sources:
  - `AzureDataLake` (supports gen1 & gen2)
  - `SQLite`

- Tasks:
  - `DownloadGitHubFile`
  - `AzureDataLakeDownload`
  - `AzureDataLakeUpload`
  - `AzureDataLakeToDF`
  - `ReadAzureKeyVaultSecret`
  - `CreateAzureKeyVaultSecret`
  - `DeleteAzureKeyVaultSecret`
  - `SQLiteInsert`
  - `SQLiteSQLtoDF`
  - `AzureSQLCreateTable`
  - `RunAzureSQLDBQuery`
  - `BCPTask`
  - `RunGreatExpectationsValidation`
  - `SupermetricsToDF`

- Flows:
  - `SupermetricsToAzureSQLv1`
  - `SupermetricsToAzureSQLv2`
  - `SupermetricsToAzureSQLv3`
  - `AzureSQLTransform`
  - `Pipeline`
  - `ADLSGen1ToGen2`
  - `ADLSGen1ToAzureSQL`
  - `ADLSGen1ToAzureSQLNew`

- Examples:
  - Hello world flow
  - Supermetrics Google Ads extract

### Changed
- Tasks now use secrets for credential management (azure tasks use Azure Key Vault secrets)
- SQL source now has a default query timeout of 1 hour

### Fixed
- Fix `SQLite` tests
- Multiple stability improvements with retries and timeouts


## [0.1.12] - 2021-05-08
### Changed
- Moved from poetry to pip

### Fixed
- Fix `AzureBlobStorage`'s `to_storage()` method is missing the final upload blob part<|MERGE_RESOLUTION|>--- conflicted
+++ resolved
@@ -9,16 +9,14 @@
 - Added handling empty DF in `set_new_kv()` task
 - Added `update_kv` and `filter_column` params to `SAPRFCToADLS` and `SAPToDuckDB` flows and added `set_new_kv()` task
 in `task_utils`
-<<<<<<< HEAD
 - Added new source file `mindful` to connect with mindful API.
 - Added new task file `mindful` to be called by the Mindful Flow.
 - Added new flow file `mindful_to_adls` to upload data from Mindful API tp ADLS.
-=======
+
 
 ### Changed
 - Changed default value of `on_error` parameter in `BCPTask` and `on_bcp_error` parameter in `ADLSToAzureSQL` 
 and `DuckDBToSQLServer` to `fail`. 
->>>>>>> 21c833ac
 ## [0.4.6] - 2022-07-21
 ### Added
 - Added `rfc_character_limit` parameter in `SAPRFCToDF` task, `SAPRFC` source, `SAPRFCToADLS` and `SAPToDuckDB` flows

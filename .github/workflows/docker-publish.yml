name: "Publish Docker image"
# Publish the viadot Docker image with specified tags.
run-name: "Deploy viadot:${{ github.event.inputs.tag }} image (@${{ github.actor }})"

on:
  workflow_dispatch:
    inputs:
      tag:
        description: "The tag to use for the image."
        required: true
        default: "dev"
      if_databricks:
        description: "Whether to install Databricks source dependencies."
        required: false
        default: "false"
jobs:
  docker:
    runs-on: ubuntu-latest
    steps:
      - name: Checkout
        uses: actions/checkout@v3

      - name: Set up QEMU
        uses: docker/setup-qemu-action@v2
        with:
          platforms: all

      - name: Set up Docker Buildx
        uses: docker/setup-buildx-action@v2

      - name: Log into GitHub Container Registry
        uses: docker/login-action@v2
        with:
          registry: ghcr.io
          username: ${{ github.actor }}
          password: ${{ secrets.GITHUB_TOKEN }}

      - name: Build and publish viadot-lite image
        uses: docker/build-push-action@v3
        with:
          context: .
          file: docker/viadot-lite.Dockerfile
          platforms: linux/amd64
          push: true
          tags: ghcr.io/${{ github.repository }}/viadot-lite:${{ github.event.inputs.tag }}

      - name: Build and publish viadot-aws image
        uses: docker/build-push-action@v3
        with:
          context: .
          file: docker/viadot-aws.Dockerfile
          platforms: linux/amd64
          push: true
          tags: ghcr.io/${{ github.repository }}/viadot-aws:${{ github.event.inputs.tag }}

      - name: Build and publish viadot-azure image
        uses: docker/build-push-action@v3
        with:
          context: .
          file: docker/viadot-azure.Dockerfile
          platforms: linux/amd64
          push: true
          tags: ghcr.io/${{ github.repository }}/viadot-azure:${{ github.event.inputs.tag }}
<<<<<<< HEAD
          build-args: INSTALL_DATABRICKS=${{ github.event.inputs.if_databricks }}
=======
          build-args: INSTALL_DATABRICKS=${{ github.event.inputs.if_databricks }}
          
>>>>>>> c74474f8
<|MERGE_RESOLUTION|>--- conflicted
+++ resolved
@@ -61,9 +61,5 @@
           platforms: linux/amd64
           push: true
           tags: ghcr.io/${{ github.repository }}/viadot-azure:${{ github.event.inputs.tag }}
-<<<<<<< HEAD
           build-args: INSTALL_DATABRICKS=${{ github.event.inputs.if_databricks }}
-=======
-          build-args: INSTALL_DATABRICKS=${{ github.event.inputs.if_databricks }}
-          
->>>>>>> c74474f8
+          